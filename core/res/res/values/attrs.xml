--- conflicted
+++ resolved
@@ -2780,15 +2780,11 @@
             string will be placed in the data field of the {@link android.content.Intent Intent}
             when the user clicks a suggestion.  <i>Optional attribute.</i> -->
         <attr name="searchSuggestIntentData" format="string" />
-<<<<<<< HEAD
-
-=======
         
         <!-- If provided, this is the minimun number of characters needed to trigger
              search suggestions. The default value is 0. <i>Optional attribute.</i> -->
         <attr name="searchSuggestThreshold" format="integer" />
         
->>>>>>> 203464af
     </declare-styleable>
 
     <!-- In order to process special action keys during search, you must define them using
