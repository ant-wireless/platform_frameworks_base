/*
 * Copyright (C) 2006 The Android Open Source Project
 *
 * Licensed under the Apache License, Version 2.0 (the "License");
 * you may not use this file except in compliance with the License.
 * You may obtain a copy of the License at
 *
 *      http://www.apache.org/licenses/LICENSE-2.0
 *
 * Unless required by applicable law or agreed to in writing, software
 * distributed under the License is distributed on an "AS IS" BASIS,
 * WITHOUT WARRANTIES OR CONDITIONS OF ANY KIND, either express or implied.
 * See the License for the specific language governing permissions and
 * limitations under the License.
 */

package android.widget;

import android.content.Context;
import android.content.Intent;
import android.content.res.TypedArray;
import android.graphics.Canvas;
import android.graphics.Rect;
import android.graphics.drawable.Drawable;
import android.graphics.drawable.TransitionDrawable;
import android.os.Bundle;
import android.os.Debug;
import android.os.Parcel;
import android.os.Parcelable;
import android.os.StrictMode;
import android.os.Trace;
import android.text.Editable;
import android.text.InputType;
import android.text.TextUtils;
import android.text.TextWatcher;
import android.util.AttributeSet;
import android.util.Log;
import android.util.LongSparseArray;
import android.util.SparseArray;
import android.util.SparseBooleanArray;
import android.util.StateSet;
import android.view.ActionMode;
import android.view.ContextMenu.ContextMenuInfo;
import android.view.Gravity;
import android.view.HapticFeedbackConstants;
import android.view.InputDevice;
import android.view.KeyEvent;
import android.view.LayoutInflater;
import android.view.Menu;
import android.view.MenuItem;
import android.view.MotionEvent;
import android.view.VelocityTracker;
import android.view.View;
import android.view.ViewConfiguration;
import android.view.ViewDebug;
import android.view.ViewGroup;
import android.view.ViewParent;
import android.view.ViewTreeObserver;
import android.view.accessibility.AccessibilityEvent;
import android.view.accessibility.AccessibilityManager;
import android.view.accessibility.AccessibilityNodeInfo;
import android.view.accessibility.AccessibilityNodeInfo.CollectionInfo;
import android.view.animation.Interpolator;
import android.view.animation.LinearInterpolator;
import android.view.inputmethod.BaseInputConnection;
import android.view.inputmethod.CompletionInfo;
import android.view.inputmethod.CorrectionInfo;
import android.view.inputmethod.CursorAnchorInfoRequest;
import android.view.inputmethod.EditorInfo;
import android.view.inputmethod.ExtractedText;
import android.view.inputmethod.ExtractedTextRequest;
import android.view.inputmethod.InputConnection;
import android.view.inputmethod.InputMethodManager;
import android.widget.RemoteViews.OnClickHandler;

import com.android.internal.R;

import java.util.ArrayList;
import java.util.List;

/**
 * Base class that can be used to implement virtualized lists of items. A list does
 * not have a spatial definition here. For instance, subclases of this class can
 * display the content of the list in a grid, in a carousel, as stack, etc.
 *
 * @attr ref android.R.styleable#AbsListView_listSelector
 * @attr ref android.R.styleable#AbsListView_drawSelectorOnTop
 * @attr ref android.R.styleable#AbsListView_stackFromBottom
 * @attr ref android.R.styleable#AbsListView_scrollingCache
 * @attr ref android.R.styleable#AbsListView_textFilterEnabled
 * @attr ref android.R.styleable#AbsListView_transcriptMode
 * @attr ref android.R.styleable#AbsListView_cacheColorHint
 * @attr ref android.R.styleable#AbsListView_fastScrollEnabled
 * @attr ref android.R.styleable#AbsListView_smoothScrollbar
 * @attr ref android.R.styleable#AbsListView_choiceMode
 */
public abstract class AbsListView extends AdapterView<ListAdapter> implements TextWatcher,
        ViewTreeObserver.OnGlobalLayoutListener, Filter.FilterListener,
        ViewTreeObserver.OnTouchModeChangeListener,
        RemoteViewsAdapter.RemoteAdapterConnectionCallback {

    @SuppressWarnings("UnusedDeclaration")
    private static final String TAG = "AbsListView";

    /**
     * Disables the transcript mode.
     *
     * @see #setTranscriptMode(int)
     */
    public static final int TRANSCRIPT_MODE_DISABLED = 0;

    /**
     * The list will automatically scroll to the bottom when a data set change
     * notification is received and only if the last item is already visible
     * on screen.
     *
     * @see #setTranscriptMode(int)
     */
    public static final int TRANSCRIPT_MODE_NORMAL = 1;

    /**
     * The list will automatically scroll to the bottom, no matter what items
     * are currently visible.
     *
     * @see #setTranscriptMode(int)
     */
    public static final int TRANSCRIPT_MODE_ALWAYS_SCROLL = 2;

    /**
     * Indicates that we are not in the middle of a touch gesture
     */
    static final int TOUCH_MODE_REST = -1;

    /**
     * Indicates we just received the touch event and we are waiting to see if the it is a tap or a
     * scroll gesture.
     */
    static final int TOUCH_MODE_DOWN = 0;

    /**
     * Indicates the touch has been recognized as a tap and we are now waiting to see if the touch
     * is a longpress
     */
    static final int TOUCH_MODE_TAP = 1;

    /**
     * Indicates we have waited for everything we can wait for, but the user's finger is still down
     */
    static final int TOUCH_MODE_DONE_WAITING = 2;

    /**
     * Indicates the touch gesture is a scroll
     */
    static final int TOUCH_MODE_SCROLL = 3;

    /**
     * Indicates the view is in the process of being flung
     */
    static final int TOUCH_MODE_FLING = 4;

    /**
     * Indicates the touch gesture is an overscroll - a scroll beyond the beginning or end.
     */
    static final int TOUCH_MODE_OVERSCROLL = 5;

    /**
     * Indicates the view is being flung outside of normal content bounds
     * and will spring back.
     */
    static final int TOUCH_MODE_OVERFLING = 6;

    /**
     * Regular layout - usually an unsolicited layout from the view system
     */
    static final int LAYOUT_NORMAL = 0;

    /**
     * Show the first item
     */
    static final int LAYOUT_FORCE_TOP = 1;

    /**
     * Force the selected item to be on somewhere on the screen
     */
    static final int LAYOUT_SET_SELECTION = 2;

    /**
     * Show the last item
     */
    static final int LAYOUT_FORCE_BOTTOM = 3;

    /**
     * Make a mSelectedItem appear in a specific location and build the rest of
     * the views from there. The top is specified by mSpecificTop.
     */
    static final int LAYOUT_SPECIFIC = 4;

    /**
     * Layout to sync as a result of a data change. Restore mSyncPosition to have its top
     * at mSpecificTop
     */
    static final int LAYOUT_SYNC = 5;

    /**
     * Layout as a result of using the navigation keys
     */
    static final int LAYOUT_MOVE_SELECTION = 6;

    /**
     * Normal list that does not indicate choices
     */
    public static final int CHOICE_MODE_NONE = 0;

    /**
     * The list allows up to one choice
     */
    public static final int CHOICE_MODE_SINGLE = 1;

    /**
     * The list allows multiple choices
     */
    public static final int CHOICE_MODE_MULTIPLE = 2;

    /**
     * The list allows multiple choices in a modal selection mode
     */
    public static final int CHOICE_MODE_MULTIPLE_MODAL = 3;

    /**
     * The thread that created this view.
     */
    private final Thread mOwnerThread;

    /**
     * Controls if/how the user may choose/check items in the list
     */
    int mChoiceMode = CHOICE_MODE_NONE;

    /**
     * Controls CHOICE_MODE_MULTIPLE_MODAL. null when inactive.
     */
    ActionMode mChoiceActionMode;

    /**
     * Wrapper for the multiple choice mode callback; AbsListView needs to perform
     * a few extra actions around what application code does.
     */
    MultiChoiceModeWrapper mMultiChoiceModeCallback;

    /**
     * Running count of how many items are currently checked
     */
    int mCheckedItemCount;

    /**
     * Running state of which positions are currently checked
     */
    SparseBooleanArray mCheckStates;

    /**
     * Running state of which IDs are currently checked.
     * If there is a value for a given key, the checked state for that ID is true
     * and the value holds the last known position in the adapter for that id.
     */
    LongSparseArray<Integer> mCheckedIdStates;

    /**
     * Controls how the next layout will happen
     */
    int mLayoutMode = LAYOUT_NORMAL;

    /**
     * Should be used by subclasses to listen to changes in the dataset
     */
    AdapterDataSetObserver mDataSetObserver;

    /**
     * The adapter containing the data to be displayed by this view
     */
    ListAdapter mAdapter;

    /**
     * The remote adapter containing the data to be displayed by this view to be set
     */
    private RemoteViewsAdapter mRemoteAdapter;

    /**
     * If mAdapter != null, whenever this is true the adapter has stable IDs.
     */
    boolean mAdapterHasStableIds;

    /**
     * This flag indicates the a full notify is required when the RemoteViewsAdapter connects
     */
    private boolean mDeferNotifyDataSetChanged = false;

    /**
     * Indicates whether the list selector should be drawn on top of the children or behind
     */
    boolean mDrawSelectorOnTop = false;

    /**
     * The drawable used to draw the selector
     */
    Drawable mSelector;

    /**
     * The current position of the selector in the list.
     */
    int mSelectorPosition = INVALID_POSITION;

    /**
     * Defines the selector's location and dimension at drawing time
     */
    Rect mSelectorRect = new Rect();

    /**
     * The data set used to store unused views that should be reused during the next layout
     * to avoid creating new ones
     */
    final RecycleBin mRecycler = new RecycleBin();

    /**
     * The selection's left padding
     */
    int mSelectionLeftPadding = 0;

    /**
     * The selection's top padding
     */
    int mSelectionTopPadding = 0;

    /**
     * The selection's right padding
     */
    int mSelectionRightPadding = 0;

    /**
     * The selection's bottom padding
     */
    int mSelectionBottomPadding = 0;

    /**
     * This view's padding
     */
    Rect mListPadding = new Rect();

    /**
     * Subclasses must retain their measure spec from onMeasure() into this member
     */
    int mWidthMeasureSpec = 0;

    /**
     * The top scroll indicator
     */
    View mScrollUp;

    /**
     * The down scroll indicator
     */
    View mScrollDown;

    /**
     * When the view is scrolling, this flag is set to true to indicate subclasses that
     * the drawing cache was enabled on the children
     */
    boolean mCachingStarted;
    boolean mCachingActive;

    /**
     * The position of the view that received the down motion event
     */
    int mMotionPosition;

    /**
     * The offset to the top of the mMotionPosition view when the down motion event was received
     */
    int mMotionViewOriginalTop;

    /**
     * The desired offset to the top of the mMotionPosition view after a scroll
     */
    int mMotionViewNewTop;

    /**
     * The X value associated with the the down motion event
     */
    int mMotionX;

    /**
     * The Y value associated with the the down motion event
     */
    int mMotionY;

    /**
     * One of TOUCH_MODE_REST, TOUCH_MODE_DOWN, TOUCH_MODE_TAP, TOUCH_MODE_SCROLL, or
     * TOUCH_MODE_DONE_WAITING
     */
    int mTouchMode = TOUCH_MODE_REST;

    /**
     * Y value from on the previous motion event (if any)
     */
    int mLastY;

    /**
     * How far the finger moved before we started scrolling
     */
    int mMotionCorrection;

    /**
     * Determines speed during touch scrolling
     */
    private VelocityTracker mVelocityTracker;

    /**
     * Handles one frame of a fling
     */
    private FlingRunnable mFlingRunnable;

    /**
     * Handles scrolling between positions within the list.
     */
    AbsPositionScroller mPositionScroller;

    /**
     * The offset in pixels form the top of the AdapterView to the top
     * of the currently selected view. Used to save and restore state.
     */
    int mSelectedTop = 0;

    /**
     * Indicates whether the list is stacked from the bottom edge or
     * the top edge.
     */
    boolean mStackFromBottom;

    /**
     * When set to true, the list automatically discards the children's
     * bitmap cache after scrolling.
     */
    boolean mScrollingCacheEnabled;

    /**
     * Whether or not to enable the fast scroll feature on this list
     */
    boolean mFastScrollEnabled;

    /**
     * Whether or not to always show the fast scroll feature on this list
     */
    boolean mFastScrollAlwaysVisible;

    /**
     * Optional callback to notify client when scroll position has changed
     */
    private OnScrollListener mOnScrollListener;

    /**
     * Keeps track of our accessory window
     */
    PopupWindow mPopup;

    /**
     * Used with type filter window
     */
    EditText mTextFilter;

    /**
     * Indicates whether to use pixels-based or position-based scrollbar
     * properties.
     */
    private boolean mSmoothScrollbarEnabled = true;

    /**
     * Indicates that this view supports filtering
     */
    private boolean mTextFilterEnabled;

    /**
     * Indicates that this view is currently displaying a filtered view of the data
     */
    private boolean mFiltered;

    /**
     * Rectangle used for hit testing children
     */
    private Rect mTouchFrame;

    /**
     * The position to resurrect the selected position to.
     */
    int mResurrectToPosition = INVALID_POSITION;

    private ContextMenuInfo mContextMenuInfo = null;

    /**
     * Maximum distance to record overscroll
     */
    int mOverscrollMax;

    /**
     * Content height divided by this is the overscroll limit.
     */
    static final int OVERSCROLL_LIMIT_DIVISOR = 3;

    /**
     * How many positions in either direction we will search to try to
     * find a checked item with a stable ID that moved position across
     * a data set change. If the item isn't found it will be unselected.
     */
    private static final int CHECK_POSITION_SEARCH_DISTANCE = 20;

    /**
     * Used to request a layout when we changed touch mode
     */
    private static final int TOUCH_MODE_UNKNOWN = -1;
    private static final int TOUCH_MODE_ON = 0;
    private static final int TOUCH_MODE_OFF = 1;

    private int mLastTouchMode = TOUCH_MODE_UNKNOWN;

    private static final boolean PROFILE_SCROLLING = false;
    private boolean mScrollProfilingStarted = false;

    private static final boolean PROFILE_FLINGING = false;
    private boolean mFlingProfilingStarted = false;

    /**
     * The StrictMode "critical time span" objects to catch animation
     * stutters.  Non-null when a time-sensitive animation is
     * in-flight.  Must call finish() on them when done animating.
     * These are no-ops on user builds.
     */
    private StrictMode.Span mScrollStrictSpan = null;
    private StrictMode.Span mFlingStrictSpan = null;

    /**
     * The last CheckForLongPress runnable we posted, if any
     */
    private CheckForLongPress mPendingCheckForLongPress;

    /**
     * The last CheckForTap runnable we posted, if any
     */
    private CheckForTap mPendingCheckForTap;

    /**
     * The last CheckForKeyLongPress runnable we posted, if any
     */
    private CheckForKeyLongPress mPendingCheckForKeyLongPress;

    /**
     * Acts upon click
     */
    private AbsListView.PerformClick mPerformClick;

    /**
     * Delayed action for touch mode.
     */
    private Runnable mTouchModeReset;

    /**
     * This view is in transcript mode -- it shows the bottom of the list when the data
     * changes
     */
    private int mTranscriptMode;

    /**
     * Indicates that this list is always drawn on top of a solid, single-color, opaque
     * background
     */
    private int mCacheColorHint;

    /**
     * The select child's view (from the adapter's getView) is enabled.
     */
    private boolean mIsChildViewEnabled;

    /**
     * The last scroll state reported to clients through {@link OnScrollListener}.
     */
    private int mLastScrollState = OnScrollListener.SCROLL_STATE_IDLE;

    /**
     * Helper object that renders and controls the fast scroll thumb.
     */
    private FastScroller mFastScroll;

    /**
     * Temporary holder for fast scroller style until a FastScroller object
     * is created.
     */
    private int mFastScrollStyle;

    private boolean mGlobalLayoutListenerAddedFilter;

    private int mTouchSlop;
    private float mDensityScale;

    private InputConnection mDefInputConnection;
    private InputConnectionWrapper mPublicInputConnection;

    private Runnable mClearScrollingCache;
    Runnable mPositionScrollAfterLayout;
    private int mMinimumVelocity;
    private int mMaximumVelocity;
    private float mVelocityScale = 1.0f;

    final boolean[] mIsScrap = new boolean[1];

    private final int[] mScrollOffset = new int[2];
    private final int[] mScrollConsumed = new int[2];

    // True when the popup should be hidden because of a call to
    // dispatchDisplayHint()
    private boolean mPopupHidden;

    /**
     * ID of the active pointer. This is used to retain consistency during
     * drags/flings if multiple pointers are used.
     */
    private int mActivePointerId = INVALID_POINTER;

    /**
     * Sentinel value for no current active pointer.
     * Used by {@link #mActivePointerId}.
     */
    private static final int INVALID_POINTER = -1;

    /**
     * Maximum distance to overscroll by during edge effects
     */
    int mOverscrollDistance;

    /**
     * Maximum distance to overfling during edge effects
     */
    int mOverflingDistance;

    // These two EdgeGlows are always set and used together.
    // Checking one for null is as good as checking both.

    /**
     * Tracks the state of the top edge glow.
     */
    private EdgeEffect mEdgeGlowTop;

    /**
     * Tracks the state of the bottom edge glow.
     */
    private EdgeEffect mEdgeGlowBottom;

    /**
     * An estimate of how many pixels are between the top of the list and
     * the top of the first position in the adapter, based on the last time
     * we saw it. Used to hint where to draw edge glows.
     */
    private int mFirstPositionDistanceGuess;

    /**
     * An estimate of how many pixels are between the bottom of the list and
     * the bottom of the last position in the adapter, based on the last time
     * we saw it. Used to hint where to draw edge glows.
     */
    private int mLastPositionDistanceGuess;

    /**
     * Used for determining when to cancel out of overscroll.
     */
    private int mDirection = 0;

    /**
     * Tracked on measurement in transcript mode. Makes sure that we can still pin to
     * the bottom correctly on resizes.
     */
    private boolean mForceTranscriptScroll;

    private int mGlowPaddingLeft;
    private int mGlowPaddingRight;

    /**
     * Used for interacting with list items from an accessibility service.
     */
    private ListItemAccessibilityDelegate mAccessibilityDelegate;

    private int mLastAccessibilityScrollEventFromIndex;
    private int mLastAccessibilityScrollEventToIndex;

    /**
     * Track the item count from the last time we handled a data change.
     */
    private int mLastHandledItemCount;

    /**
     * Used for smooth scrolling at a consistent rate
     */
    static final Interpolator sLinearInterpolator = new LinearInterpolator();

    /**
     * The saved state that we will be restoring from when we next sync.
     * Kept here so that if we happen to be asked to save our state before
     * the sync happens, we can return this existing data rather than losing
     * it.
     */
    private SavedState mPendingSync;

    /**
     * Whether the view is in the process of detaching from its window.
     */
    private boolean mIsDetaching;

    /**
     * Interface definition for a callback to be invoked when the list or grid
     * has been scrolled.
     */
    public interface OnScrollListener {

        /**
         * The view is not scrolling. Note navigating the list using the trackball counts as
         * being in the idle state since these transitions are not animated.
         */
        public static int SCROLL_STATE_IDLE = 0;

        /**
         * The user is scrolling using touch, and their finger is still on the screen
         */
        public static int SCROLL_STATE_TOUCH_SCROLL = 1;

        /**
         * The user had previously been scrolling using touch and had performed a fling. The
         * animation is now coasting to a stop
         */
        public static int SCROLL_STATE_FLING = 2;

        /**
         * Callback method to be invoked while the list view or grid view is being scrolled. If the
         * view is being scrolled, this method will be called before the next frame of the scroll is
         * rendered. In particular, it will be called before any calls to
         * {@link Adapter#getView(int, View, ViewGroup)}.
         *
         * @param view The view whose scroll state is being reported
         *
         * @param scrollState The current scroll state. One of
         * {@link #SCROLL_STATE_TOUCH_SCROLL} or {@link #SCROLL_STATE_IDLE}.
         */
        public void onScrollStateChanged(AbsListView view, int scrollState);

        /**
         * Callback method to be invoked when the list or grid has been scrolled. This will be
         * called after the scroll has completed
         * @param view The view whose scroll state is being reported
         * @param firstVisibleItem the index of the first visible cell (ignore if
         *        visibleItemCount == 0)
         * @param visibleItemCount the number of visible cells
         * @param totalItemCount the number of items in the list adaptor
         */
        public void onScroll(AbsListView view, int firstVisibleItem, int visibleItemCount,
                int totalItemCount);
    }

    /**
     * The top-level view of a list item can implement this interface to allow
     * itself to modify the bounds of the selection shown for that item.
     */
    public interface SelectionBoundsAdjuster {
        /**
         * Called to allow the list item to adjust the bounds shown for
         * its selection.
         *
         * @param bounds On call, this contains the bounds the list has
         * selected for the item (that is the bounds of the entire view).  The
         * values can be modified as desired.
         */
        public void adjustListItemSelectionBounds(Rect bounds);
    }

    public AbsListView(Context context) {
        super(context);
        initAbsListView();

        mOwnerThread = Thread.currentThread();

        setVerticalScrollBarEnabled(true);
        TypedArray a = context.obtainStyledAttributes(R.styleable.View);
        initializeScrollbarsInternal(a);
        a.recycle();
    }

    public AbsListView(Context context, AttributeSet attrs) {
        this(context, attrs, com.android.internal.R.attr.absListViewStyle);
    }

    public AbsListView(Context context, AttributeSet attrs, int defStyleAttr) {
        this(context, attrs, defStyleAttr, 0);
    }

    public AbsListView(Context context, AttributeSet attrs, int defStyleAttr, int defStyleRes) {
        super(context, attrs, defStyleAttr, defStyleRes);
        initAbsListView();

        mOwnerThread = Thread.currentThread();

        final TypedArray a = context.obtainStyledAttributes(
                attrs, com.android.internal.R.styleable.AbsListView, defStyleAttr, defStyleRes);

        Drawable d = a.getDrawable(com.android.internal.R.styleable.AbsListView_listSelector);
        if (d != null) {
            setSelector(d);
        }

        mDrawSelectorOnTop = a.getBoolean(
                com.android.internal.R.styleable.AbsListView_drawSelectorOnTop, false);

        boolean stackFromBottom = a.getBoolean(R.styleable.AbsListView_stackFromBottom, false);
        setStackFromBottom(stackFromBottom);

        boolean scrollingCacheEnabled = a.getBoolean(R.styleable.AbsListView_scrollingCache, true);
        setScrollingCacheEnabled(scrollingCacheEnabled);

        boolean useTextFilter = a.getBoolean(R.styleable.AbsListView_textFilterEnabled, false);
        setTextFilterEnabled(useTextFilter);

        int transcriptMode = a.getInt(R.styleable.AbsListView_transcriptMode,
                TRANSCRIPT_MODE_DISABLED);
        setTranscriptMode(transcriptMode);

        int color = a.getColor(R.styleable.AbsListView_cacheColorHint, 0);
        setCacheColorHint(color);

        boolean enableFastScroll = a.getBoolean(R.styleable.AbsListView_fastScrollEnabled, false);
        setFastScrollEnabled(enableFastScroll);

        int fastScrollStyle = a.getResourceId(R.styleable.AbsListView_fastScrollStyle, 0);
        setFastScrollStyle(fastScrollStyle);

        boolean smoothScrollbar = a.getBoolean(R.styleable.AbsListView_smoothScrollbar, true);
        setSmoothScrollbarEnabled(smoothScrollbar);

        setChoiceMode(a.getInt(R.styleable.AbsListView_choiceMode, CHOICE_MODE_NONE));
        setFastScrollAlwaysVisible(
                a.getBoolean(R.styleable.AbsListView_fastScrollAlwaysVisible, false));

        a.recycle();
    }

    private void initAbsListView() {
        // Setting focusable in touch mode will set the focusable property to true
        setClickable(true);
        setFocusableInTouchMode(true);
        setWillNotDraw(false);
        setAlwaysDrawnWithCacheEnabled(false);
        setScrollingCacheEnabled(true);

        final ViewConfiguration configuration = ViewConfiguration.get(mContext);
        mTouchSlop = configuration.getScaledTouchSlop();
        mMinimumVelocity = configuration.getScaledMinimumFlingVelocity();
        mMaximumVelocity = configuration.getScaledMaximumFlingVelocity();
        mOverscrollDistance = configuration.getScaledOverscrollDistance();
        mOverflingDistance = configuration.getScaledOverflingDistance();

        mDensityScale = getContext().getResources().getDisplayMetrics().density;
    }

    @Override
    public void setOverScrollMode(int mode) {
        if (mode != OVER_SCROLL_NEVER) {
            if (mEdgeGlowTop == null) {
                Context context = getContext();
                mEdgeGlowTop = new EdgeEffect(context);
                mEdgeGlowBottom = new EdgeEffect(context);
            }
        } else {
            mEdgeGlowTop = null;
            mEdgeGlowBottom = null;
        }
        super.setOverScrollMode(mode);
    }

    /**
     * {@inheritDoc}
     */
    @Override
    public void setAdapter(ListAdapter adapter) {
        if (adapter != null) {
            mAdapterHasStableIds = mAdapter.hasStableIds();
            if (mChoiceMode != CHOICE_MODE_NONE && mAdapterHasStableIds &&
                    mCheckedIdStates == null) {
                mCheckedIdStates = new LongSparseArray<Integer>();
            }
        }

        if (mCheckStates != null) {
            mCheckStates.clear();
        }

        if (mCheckedIdStates != null) {
            mCheckedIdStates.clear();
        }
    }

    /**
     * Returns the number of items currently selected. This will only be valid
     * if the choice mode is not {@link #CHOICE_MODE_NONE} (default).
     *
     * <p>To determine the specific items that are currently selected, use one of
     * the <code>getChecked*</code> methods.
     *
     * @return The number of items currently selected
     *
     * @see #getCheckedItemPosition()
     * @see #getCheckedItemPositions()
     * @see #getCheckedItemIds()
     */
    public int getCheckedItemCount() {
        return mCheckedItemCount;
    }

    /**
     * Returns the checked state of the specified position. The result is only
     * valid if the choice mode has been set to {@link #CHOICE_MODE_SINGLE}
     * or {@link #CHOICE_MODE_MULTIPLE}.
     *
     * @param position The item whose checked state to return
     * @return The item's checked state or <code>false</code> if choice mode
     *         is invalid
     *
     * @see #setChoiceMode(int)
     */
    public boolean isItemChecked(int position) {
        if (mChoiceMode != CHOICE_MODE_NONE && mCheckStates != null) {
            return mCheckStates.get(position);
        }

        return false;
    }

    /**
     * Returns the currently checked item. The result is only valid if the choice
     * mode has been set to {@link #CHOICE_MODE_SINGLE}.
     *
     * @return The position of the currently checked item or
     *         {@link #INVALID_POSITION} if nothing is selected
     *
     * @see #setChoiceMode(int)
     */
    public int getCheckedItemPosition() {
        if (mChoiceMode == CHOICE_MODE_SINGLE && mCheckStates != null && mCheckStates.size() == 1) {
            return mCheckStates.keyAt(0);
        }

        return INVALID_POSITION;
    }

    /**
     * Returns the set of checked items in the list. The result is only valid if
     * the choice mode has not been set to {@link #CHOICE_MODE_NONE}.
     *
     * @return  A SparseBooleanArray which will return true for each call to
     *          get(int position) where position is a checked position in the
     *          list and false otherwise, or <code>null</code> if the choice
     *          mode is set to {@link #CHOICE_MODE_NONE}.
     */
    public SparseBooleanArray getCheckedItemPositions() {
        if (mChoiceMode != CHOICE_MODE_NONE) {
            return mCheckStates;
        }
        return null;
    }

    /**
     * Returns the set of checked items ids. The result is only valid if the
     * choice mode has not been set to {@link #CHOICE_MODE_NONE} and the adapter
     * has stable IDs. ({@link ListAdapter#hasStableIds()} == {@code true})
     *
     * @return A new array which contains the id of each checked item in the
     *         list.
     */
    public long[] getCheckedItemIds() {
        if (mChoiceMode == CHOICE_MODE_NONE || mCheckedIdStates == null || mAdapter == null) {
            return new long[0];
        }

        final LongSparseArray<Integer> idStates = mCheckedIdStates;
        final int count = idStates.size();
        final long[] ids = new long[count];

        for (int i = 0; i < count; i++) {
            ids[i] = idStates.keyAt(i);
        }

        return ids;
    }

    /**
     * Clear any choices previously set
     */
    public void clearChoices() {
        if (mCheckStates != null) {
            mCheckStates.clear();
        }
        if (mCheckedIdStates != null) {
            mCheckedIdStates.clear();
        }
        mCheckedItemCount = 0;
    }

    /**
     * Sets the checked state of the specified position. The is only valid if
     * the choice mode has been set to {@link #CHOICE_MODE_SINGLE} or
     * {@link #CHOICE_MODE_MULTIPLE}.
     *
     * @param position The item whose checked state is to be checked
     * @param value The new checked state for the item
     */
    public void setItemChecked(int position, boolean value) {
        if (mChoiceMode == CHOICE_MODE_NONE) {
            return;
        }

        // Start selection mode if needed. We don't need to if we're unchecking something.
        if (value && mChoiceMode == CHOICE_MODE_MULTIPLE_MODAL && mChoiceActionMode == null) {
            if (mMultiChoiceModeCallback == null ||
                    !mMultiChoiceModeCallback.hasWrappedCallback()) {
                throw new IllegalStateException("AbsListView: attempted to start selection mode " +
                        "for CHOICE_MODE_MULTIPLE_MODAL but no choice mode callback was " +
                        "supplied. Call setMultiChoiceModeListener to set a callback.");
            }
            mChoiceActionMode = startActionMode(mMultiChoiceModeCallback);
        }

        if (mChoiceMode == CHOICE_MODE_MULTIPLE || mChoiceMode == CHOICE_MODE_MULTIPLE_MODAL) {
            boolean oldValue = mCheckStates.get(position);
            mCheckStates.put(position, value);
            if (mCheckedIdStates != null && mAdapter.hasStableIds()) {
                if (value) {
                    mCheckedIdStates.put(mAdapter.getItemId(position), position);
                } else {
                    mCheckedIdStates.delete(mAdapter.getItemId(position));
                }
            }
            if (oldValue != value) {
                if (value) {
                    mCheckedItemCount++;
                } else {
                    mCheckedItemCount--;
                }
            }
            if (mChoiceActionMode != null) {
                final long id = mAdapter.getItemId(position);
                mMultiChoiceModeCallback.onItemCheckedStateChanged(mChoiceActionMode,
                        position, id, value);
            }
        } else {
            boolean updateIds = mCheckedIdStates != null && mAdapter.hasStableIds();
            // Clear all values if we're checking something, or unchecking the currently
            // selected item
            if (value || isItemChecked(position)) {
                mCheckStates.clear();
                if (updateIds) {
                    mCheckedIdStates.clear();
                }
            }
            // this may end up selecting the value we just cleared but this way
            // we ensure length of mCheckStates is 1, a fact getCheckedItemPosition relies on
            if (value) {
                mCheckStates.put(position, true);
                if (updateIds) {
                    mCheckedIdStates.put(mAdapter.getItemId(position), position);
                }
                mCheckedItemCount = 1;
            } else if (mCheckStates.size() == 0 || !mCheckStates.valueAt(0)) {
                mCheckedItemCount = 0;
            }
        }

        // Do not generate a data change while we are in the layout phase
        if (!mInLayout && !mBlockLayoutRequests) {
            mDataChanged = true;
            rememberSyncState();
            requestLayout();
        }
    }

    @Override
    public boolean performItemClick(View view, int position, long id) {
        boolean handled = false;
        boolean dispatchItemClick = true;

        if (mChoiceMode != CHOICE_MODE_NONE) {
            handled = true;
            boolean checkedStateChanged = false;

            if (mChoiceMode == CHOICE_MODE_MULTIPLE ||
                    (mChoiceMode == CHOICE_MODE_MULTIPLE_MODAL && mChoiceActionMode != null)) {
                boolean checked = !mCheckStates.get(position, false);
                mCheckStates.put(position, checked);
                if (mCheckedIdStates != null && mAdapter.hasStableIds()) {
                    if (checked) {
                        mCheckedIdStates.put(mAdapter.getItemId(position), position);
                    } else {
                        mCheckedIdStates.delete(mAdapter.getItemId(position));
                    }
                }
                if (checked) {
                    mCheckedItemCount++;
                } else {
                    mCheckedItemCount--;
                }
                if (mChoiceActionMode != null) {
                    mMultiChoiceModeCallback.onItemCheckedStateChanged(mChoiceActionMode,
                            position, id, checked);
                    dispatchItemClick = false;
                }
                checkedStateChanged = true;
            } else if (mChoiceMode == CHOICE_MODE_SINGLE) {
                boolean checked = !mCheckStates.get(position, false);
                if (checked) {
                    mCheckStates.clear();
                    mCheckStates.put(position, true);
                    if (mCheckedIdStates != null && mAdapter.hasStableIds()) {
                        mCheckedIdStates.clear();
                        mCheckedIdStates.put(mAdapter.getItemId(position), position);
                    }
                    mCheckedItemCount = 1;
                } else if (mCheckStates.size() == 0 || !mCheckStates.valueAt(0)) {
                    mCheckedItemCount = 0;
                }
                checkedStateChanged = true;
            }

            if (checkedStateChanged) {
                updateOnScreenCheckedViews();
            }
        }

        if (dispatchItemClick) {
            handled |= super.performItemClick(view, position, id);
        }

        return handled;
    }

    /**
     * Perform a quick, in-place update of the checked or activated state
     * on all visible item views. This should only be called when a valid
     * choice mode is active.
     */
    private void updateOnScreenCheckedViews() {
        final int firstPos = mFirstPosition;
        final int count = getChildCount();
        final boolean useActivated = getContext().getApplicationInfo().targetSdkVersion
                >= android.os.Build.VERSION_CODES.HONEYCOMB;
        for (int i = 0; i < count; i++) {
            final View child = getChildAt(i);
            final int position = firstPos + i;

            if (child instanceof Checkable) {
                ((Checkable) child).setChecked(mCheckStates.get(position));
            } else if (useActivated) {
                child.setActivated(mCheckStates.get(position));
            }
        }
    }

    /**
     * @see #setChoiceMode(int)
     *
     * @return The current choice mode
     */
    public int getChoiceMode() {
        return mChoiceMode;
    }

    /**
     * Defines the choice behavior for the List. By default, Lists do not have any choice behavior
     * ({@link #CHOICE_MODE_NONE}). By setting the choiceMode to {@link #CHOICE_MODE_SINGLE}, the
     * List allows up to one item to  be in a chosen state. By setting the choiceMode to
     * {@link #CHOICE_MODE_MULTIPLE}, the list allows any number of items to be chosen.
     *
     * @param choiceMode One of {@link #CHOICE_MODE_NONE}, {@link #CHOICE_MODE_SINGLE}, or
     * {@link #CHOICE_MODE_MULTIPLE}
     */
    public void setChoiceMode(int choiceMode) {
        mChoiceMode = choiceMode;
        if (mChoiceActionMode != null) {
            mChoiceActionMode.finish();
            mChoiceActionMode = null;
        }
        if (mChoiceMode != CHOICE_MODE_NONE) {
            if (mCheckStates == null) {
                mCheckStates = new SparseBooleanArray(0);
            }
            if (mCheckedIdStates == null && mAdapter != null && mAdapter.hasStableIds()) {
                mCheckedIdStates = new LongSparseArray<Integer>(0);
            }
            // Modal multi-choice mode only has choices when the mode is active. Clear them.
            if (mChoiceMode == CHOICE_MODE_MULTIPLE_MODAL) {
                clearChoices();
                setLongClickable(true);
            }
        }
    }

    /**
     * Set a {@link MultiChoiceModeListener} that will manage the lifecycle of the
     * selection {@link ActionMode}. Only used when the choice mode is set to
     * {@link #CHOICE_MODE_MULTIPLE_MODAL}.
     *
     * @param listener Listener that will manage the selection mode
     *
     * @see #setChoiceMode(int)
     */
    public void setMultiChoiceModeListener(MultiChoiceModeListener listener) {
        if (mMultiChoiceModeCallback == null) {
            mMultiChoiceModeCallback = new MultiChoiceModeWrapper();
        }
        mMultiChoiceModeCallback.setWrapped(listener);
    }

    /**
     * @return true if all list content currently fits within the view boundaries
     */
    private boolean contentFits() {
        final int childCount = getChildCount();
        if (childCount == 0) return true;
        if (childCount != mItemCount) return false;

        return getChildAt(0).getTop() >= mListPadding.top &&
                getChildAt(childCount - 1).getBottom() <= getHeight() - mListPadding.bottom;
    }

    /**
     * Specifies whether fast scrolling is enabled or disabled.
     * <p>
     * When fast scrolling is enabled, the user can quickly scroll through lists
     * by dragging the fast scroll thumb.
     * <p>
     * If the adapter backing this list implements {@link SectionIndexer}, the
     * fast scroller will display section header previews as the user scrolls.
     * Additionally, the user will be able to quickly jump between sections by
     * tapping along the length of the scroll bar.
     *
     * @see SectionIndexer
     * @see #isFastScrollEnabled()
     * @param enabled true to enable fast scrolling, false otherwise
     */
    public void setFastScrollEnabled(final boolean enabled) {
        if (mFastScrollEnabled != enabled) {
            mFastScrollEnabled = enabled;

            if (isOwnerThread()) {
                setFastScrollerEnabledUiThread(enabled);
            } else {
                post(new Runnable() {
                    @Override
                    public void run() {
                        setFastScrollerEnabledUiThread(enabled);
                    }
                });
            }
        }
    }

    private void setFastScrollerEnabledUiThread(boolean enabled) {
        if (mFastScroll != null) {
            mFastScroll.setEnabled(enabled);
        } else if (enabled) {
            mFastScroll = new FastScroller(this, mFastScrollStyle);
            mFastScroll.setEnabled(true);
        }

        resolvePadding();

        if (mFastScroll != null) {
            mFastScroll.updateLayout();
        }
    }

    /**
     * Specifies the style of the fast scroller decorations.
     *
     * @param styleResId style resource containing fast scroller properties
     * @see android.R.styleable#FastScroll
     */
    public void setFastScrollStyle(int styleResId) {
        if (mFastScroll == null) {
            mFastScrollStyle = styleResId;
        } else {
            mFastScroll.setStyle(styleResId);
        }
    }

    /**
     * Set whether or not the fast scroller should always be shown in place of
     * the standard scroll bars. This will enable fast scrolling if it is not
     * already enabled.
     * <p>
     * Fast scrollers shown in this way will not fade out and will be a
     * permanent fixture within the list. This is best combined with an inset
     * scroll bar style to ensure the scroll bar does not overlap content.
     *
     * @param alwaysShow true if the fast scroller should always be displayed,
     *            false otherwise
     * @see #setScrollBarStyle(int)
     * @see #setFastScrollEnabled(boolean)
     */
    public void setFastScrollAlwaysVisible(final boolean alwaysShow) {
        if (mFastScrollAlwaysVisible != alwaysShow) {
            if (alwaysShow && !mFastScrollEnabled) {
                setFastScrollEnabled(true);
            }

            mFastScrollAlwaysVisible = alwaysShow;

            if (isOwnerThread()) {
                setFastScrollerAlwaysVisibleUiThread(alwaysShow);
            } else {
                post(new Runnable() {
                    @Override
                    public void run() {
                        setFastScrollerAlwaysVisibleUiThread(alwaysShow);
                    }
                });
            }
        }
    }

    private void setFastScrollerAlwaysVisibleUiThread(boolean alwaysShow) {
        if (mFastScroll != null) {
            mFastScroll.setAlwaysShow(alwaysShow);
        }
    }

    /**
     * @return whether the current thread is the one that created the view
     */
    private boolean isOwnerThread() {
        return mOwnerThread == Thread.currentThread();
    }

    /**
     * Returns true if the fast scroller is set to always show on this view.
     *
     * @return true if the fast scroller will always show
     * @see #setFastScrollAlwaysVisible(boolean)
     */
    public boolean isFastScrollAlwaysVisible() {
        if (mFastScroll == null) {
            return mFastScrollEnabled && mFastScrollAlwaysVisible;
        } else {
            return mFastScroll.isEnabled() && mFastScroll.isAlwaysShowEnabled();
        }
    }

    @Override
    public int getVerticalScrollbarWidth() {
        if (mFastScroll != null && mFastScroll.isEnabled()) {
            return Math.max(super.getVerticalScrollbarWidth(), mFastScroll.getWidth());
        }
        return super.getVerticalScrollbarWidth();
    }

    /**
     * Returns true if the fast scroller is enabled.
     *
     * @see #setFastScrollEnabled(boolean)
     * @return true if fast scroll is enabled, false otherwise
     */
    @ViewDebug.ExportedProperty
    public boolean isFastScrollEnabled() {
        if (mFastScroll == null) {
            return mFastScrollEnabled;
        } else {
            return mFastScroll.isEnabled();
        }
    }

    @Override
    public void setVerticalScrollbarPosition(int position) {
        super.setVerticalScrollbarPosition(position);
        if (mFastScroll != null) {
            mFastScroll.setScrollbarPosition(position);
        }
    }

    @Override
    public void setScrollBarStyle(int style) {
        super.setScrollBarStyle(style);
        if (mFastScroll != null) {
            mFastScroll.setScrollBarStyle(style);
        }
    }

    /**
     * If fast scroll is enabled, then don't draw the vertical scrollbar.
     * @hide
     */
    @Override
    protected boolean isVerticalScrollBarHidden() {
        return isFastScrollEnabled();
    }

    /**
     * When smooth scrollbar is enabled, the position and size of the scrollbar thumb
     * is computed based on the number of visible pixels in the visible items. This
     * however assumes that all list items have the same height. If you use a list in
     * which items have different heights, the scrollbar will change appearance as the
     * user scrolls through the list. To avoid this issue, you need to disable this
     * property.
     *
     * When smooth scrollbar is disabled, the position and size of the scrollbar thumb
     * is based solely on the number of items in the adapter and the position of the
     * visible items inside the adapter. This provides a stable scrollbar as the user
     * navigates through a list of items with varying heights.
     *
     * @param enabled Whether or not to enable smooth scrollbar.
     *
     * @see #setSmoothScrollbarEnabled(boolean)
     * @attr ref android.R.styleable#AbsListView_smoothScrollbar
     */
    public void setSmoothScrollbarEnabled(boolean enabled) {
        mSmoothScrollbarEnabled = enabled;
    }

    /**
     * Returns the current state of the fast scroll feature.
     *
     * @return True if smooth scrollbar is enabled is enabled, false otherwise.
     *
     * @see #setSmoothScrollbarEnabled(boolean)
     */
    @ViewDebug.ExportedProperty
    public boolean isSmoothScrollbarEnabled() {
        return mSmoothScrollbarEnabled;
    }

    /**
     * Set the listener that will receive notifications every time the list scrolls.
     *
     * @param l the scroll listener
     */
    public void setOnScrollListener(OnScrollListener l) {
        mOnScrollListener = l;
        invokeOnItemScrollListener();
    }

    /**
     * Notify our scroll listener (if there is one) of a change in scroll state
     */
    void invokeOnItemScrollListener() {
        if (mFastScroll != null) {
            mFastScroll.onScroll(mFirstPosition, getChildCount(), mItemCount);
        }
        if (mOnScrollListener != null) {
            mOnScrollListener.onScroll(this, mFirstPosition, getChildCount(), mItemCount);
        }
        onScrollChanged(0, 0, 0, 0); // dummy values, View's implementation does not use these.
    }

    @Override
    public void sendAccessibilityEvent(int eventType) {
        // Since this class calls onScrollChanged even if the mFirstPosition and the
        // child count have not changed we will avoid sending duplicate accessibility
        // events.
        if (eventType == AccessibilityEvent.TYPE_VIEW_SCROLLED) {
            final int firstVisiblePosition = getFirstVisiblePosition();
            final int lastVisiblePosition = getLastVisiblePosition();
            if (mLastAccessibilityScrollEventFromIndex == firstVisiblePosition
                    && mLastAccessibilityScrollEventToIndex == lastVisiblePosition) {
                return;
            } else {
                mLastAccessibilityScrollEventFromIndex = firstVisiblePosition;
                mLastAccessibilityScrollEventToIndex = lastVisiblePosition;
            }
        }
        super.sendAccessibilityEvent(eventType);
    }

    @Override
    public void onInitializeAccessibilityEvent(AccessibilityEvent event) {
        super.onInitializeAccessibilityEvent(event);
        event.setClassName(AbsListView.class.getName());
    }

    @Override
    public void onInitializeAccessibilityNodeInfo(AccessibilityNodeInfo info) {
        super.onInitializeAccessibilityNodeInfo(info);
        info.setClassName(AbsListView.class.getName());
        if (isEnabled()) {
            if (getFirstVisiblePosition() > 0) {
                info.addAction(AccessibilityNodeInfo.ACTION_SCROLL_BACKWARD);
                info.setScrollable(true);
            }
            if (getLastVisiblePosition() < getCount() - 1) {
                info.addAction(AccessibilityNodeInfo.ACTION_SCROLL_FORWARD);
                info.setScrollable(true);
            }
        }
    }

    int getSelectionModeForAccessibility() {
        final int choiceMode = getChoiceMode();
        switch (choiceMode) {
            case CHOICE_MODE_NONE:
                return CollectionInfo.SELECTION_MODE_NONE;
            case CHOICE_MODE_SINGLE:
                return CollectionInfo.SELECTION_MODE_SINGLE;
            case CHOICE_MODE_MULTIPLE:
            case CHOICE_MODE_MULTIPLE_MODAL:
                return CollectionInfo.SELECTION_MODE_MULTIPLE;
            default:
                return CollectionInfo.SELECTION_MODE_NONE;
        }
    }

    @Override
    public boolean performAccessibilityAction(int action, Bundle arguments) {
        if (super.performAccessibilityAction(action, arguments)) {
            return true;
        }
        switch (action) {
            case AccessibilityNodeInfo.ACTION_SCROLL_FORWARD: {
                if (isEnabled() && getLastVisiblePosition() < getCount() - 1) {
                    final int viewportHeight = getHeight() - mListPadding.top - mListPadding.bottom;
                    smoothScrollBy(viewportHeight, PositionScroller.SCROLL_DURATION);
                    return true;
                }
            } return false;
            case AccessibilityNodeInfo.ACTION_SCROLL_BACKWARD: {
                if (isEnabled() && mFirstPosition > 0) {
                    final int viewportHeight = getHeight() - mListPadding.top - mListPadding.bottom;
                    smoothScrollBy(-viewportHeight, PositionScroller.SCROLL_DURATION);
                    return true;
                }
            } return false;
        }
        return false;
    }

    /** @hide */
    @Override
    public View findViewByAccessibilityIdTraversal(int accessibilityId) {
        if (accessibilityId == getAccessibilityViewId()) {
            return this;
        }
        // If the data changed the children are invalid since the data model changed.
        // Hence, we pretend they do not exist. After a layout the children will sync
        // with the model at which point we notify that the accessibility state changed,
        // so a service will be able to re-fetch the views.
        if (mDataChanged) {
            return null;
        }
        return super.findViewByAccessibilityIdTraversal(accessibilityId);
    }

    /**
     * Indicates whether the children's drawing cache is used during a scroll.
     * By default, the drawing cache is enabled but this will consume more memory.
     *
     * @return true if the scrolling cache is enabled, false otherwise
     *
     * @see #setScrollingCacheEnabled(boolean)
     * @see View#setDrawingCacheEnabled(boolean)
     */
    @ViewDebug.ExportedProperty
    public boolean isScrollingCacheEnabled() {
        return mScrollingCacheEnabled;
    }

    /**
     * Enables or disables the children's drawing cache during a scroll.
     * By default, the drawing cache is enabled but this will use more memory.
     *
     * When the scrolling cache is enabled, the caches are kept after the
     * first scrolling. You can manually clear the cache by calling
     * {@link android.view.ViewGroup#setChildrenDrawingCacheEnabled(boolean)}.
     *
     * @param enabled true to enable the scroll cache, false otherwise
     *
     * @see #isScrollingCacheEnabled()
     * @see View#setDrawingCacheEnabled(boolean)
     */
    public void setScrollingCacheEnabled(boolean enabled) {
        if (mScrollingCacheEnabled && !enabled) {
            clearScrollingCache();
        }
        mScrollingCacheEnabled = enabled;
    }

    /**
     * Enables or disables the type filter window. If enabled, typing when
     * this view has focus will filter the children to match the users input.
     * Note that the {@link Adapter} used by this view must implement the
     * {@link Filterable} interface.
     *
     * @param textFilterEnabled true to enable type filtering, false otherwise
     *
     * @see Filterable
     */
    public void setTextFilterEnabled(boolean textFilterEnabled) {
        mTextFilterEnabled = textFilterEnabled;
    }

    /**
     * Indicates whether type filtering is enabled for this view
     *
     * @return true if type filtering is enabled, false otherwise
     *
     * @see #setTextFilterEnabled(boolean)
     * @see Filterable
     */
    @ViewDebug.ExportedProperty
    public boolean isTextFilterEnabled() {
        return mTextFilterEnabled;
    }

    @Override
    public void getFocusedRect(Rect r) {
        View view = getSelectedView();
        if (view != null && view.getParent() == this) {
            // the focused rectangle of the selected view offset into the
            // coordinate space of this view.
            view.getFocusedRect(r);
            offsetDescendantRectToMyCoords(view, r);
        } else {
            // otherwise, just the norm
            super.getFocusedRect(r);
        }
    }

    private void useDefaultSelector() {
        setSelector(getContext().getDrawable(
                com.android.internal.R.drawable.list_selector_background));
    }

    /**
     * Indicates whether the content of this view is pinned to, or stacked from,
     * the bottom edge.
     *
     * @return true if the content is stacked from the bottom edge, false otherwise
     */
    @ViewDebug.ExportedProperty
    public boolean isStackFromBottom() {
        return mStackFromBottom;
    }

    /**
     * When stack from bottom is set to true, the list fills its content starting from
     * the bottom of the view.
     *
     * @param stackFromBottom true to pin the view's content to the bottom edge,
     *        false to pin the view's content to the top edge
     */
    public void setStackFromBottom(boolean stackFromBottom) {
        if (mStackFromBottom != stackFromBottom) {
            mStackFromBottom = stackFromBottom;
            requestLayoutIfNecessary();
        }
    }

    void requestLayoutIfNecessary() {
        if (getChildCount() > 0) {
            resetList();
            requestLayout();
            invalidate();
        }
    }

    static class SavedState extends BaseSavedState {
        long selectedId;
        long firstId;
        int viewTop;
        int position;
        int height;
        String filter;
        boolean inActionMode;
        int checkedItemCount;
        SparseBooleanArray checkState;
        LongSparseArray<Integer> checkIdState;

        /**
         * Constructor called from {@link AbsListView#onSaveInstanceState()}
         */
        SavedState(Parcelable superState) {
            super(superState);
        }

        /**
         * Constructor called from {@link #CREATOR}
         */
        private SavedState(Parcel in) {
            super(in);
            selectedId = in.readLong();
            firstId = in.readLong();
            viewTop = in.readInt();
            position = in.readInt();
            height = in.readInt();
            filter = in.readString();
            inActionMode = in.readByte() != 0;
            checkedItemCount = in.readInt();
            checkState = in.readSparseBooleanArray();
            final int N = in.readInt();
            if (N > 0) {
                checkIdState = new LongSparseArray<Integer>();
                for (int i=0; i<N; i++) {
                    final long key = in.readLong();
                    final int value = in.readInt();
                    checkIdState.put(key, value);
                }
            }
        }

        @Override
        public void writeToParcel(Parcel out, int flags) {
            super.writeToParcel(out, flags);
            out.writeLong(selectedId);
            out.writeLong(firstId);
            out.writeInt(viewTop);
            out.writeInt(position);
            out.writeInt(height);
            out.writeString(filter);
            out.writeByte((byte) (inActionMode ? 1 : 0));
            out.writeInt(checkedItemCount);
            out.writeSparseBooleanArray(checkState);
            final int N = checkIdState != null ? checkIdState.size() : 0;
            out.writeInt(N);
            for (int i=0; i<N; i++) {
                out.writeLong(checkIdState.keyAt(i));
                out.writeInt(checkIdState.valueAt(i));
            }
        }

        @Override
        public String toString() {
            return "AbsListView.SavedState{"
                    + Integer.toHexString(System.identityHashCode(this))
                    + " selectedId=" + selectedId
                    + " firstId=" + firstId
                    + " viewTop=" + viewTop
                    + " position=" + position
                    + " height=" + height
                    + " filter=" + filter
                    + " checkState=" + checkState + "}";
        }

        public static final Parcelable.Creator<SavedState> CREATOR
                = new Parcelable.Creator<SavedState>() {
            @Override
            public SavedState createFromParcel(Parcel in) {
                return new SavedState(in);
            }

            @Override
            public SavedState[] newArray(int size) {
                return new SavedState[size];
            }
        };
    }

    @Override
    public Parcelable onSaveInstanceState() {
        /*
         * This doesn't really make sense as the place to dismiss the
         * popups, but there don't seem to be any other useful hooks
         * that happen early enough to keep from getting complaints
         * about having leaked the window.
         */
        dismissPopup();

        Parcelable superState = super.onSaveInstanceState();

        SavedState ss = new SavedState(superState);

        if (mPendingSync != null) {
            // Just keep what we last restored.
            ss.selectedId = mPendingSync.selectedId;
            ss.firstId = mPendingSync.firstId;
            ss.viewTop = mPendingSync.viewTop;
            ss.position = mPendingSync.position;
            ss.height = mPendingSync.height;
            ss.filter = mPendingSync.filter;
            ss.inActionMode = mPendingSync.inActionMode;
            ss.checkedItemCount = mPendingSync.checkedItemCount;
            ss.checkState = mPendingSync.checkState;
            ss.checkIdState = mPendingSync.checkIdState;
            return ss;
        }

        boolean haveChildren = getChildCount() > 0 && mItemCount > 0;
        long selectedId = getSelectedItemId();
        ss.selectedId = selectedId;
        ss.height = getHeight();

        if (selectedId >= 0) {
            // Remember the selection
            ss.viewTop = mSelectedTop;
            ss.position = getSelectedItemPosition();
            ss.firstId = INVALID_POSITION;
        } else {
            if (haveChildren && mFirstPosition > 0) {
                // Remember the position of the first child.
                // We only do this if we are not currently at the top of
                // the list, for two reasons:
                // (1) The list may be in the process of becoming empty, in
                // which case mItemCount may not be 0, but if we try to
                // ask for any information about position 0 we will crash.
                // (2) Being "at the top" seems like a special case, anyway,
                // and the user wouldn't expect to end up somewhere else when
                // they revisit the list even if its content has changed.
                View v = getChildAt(0);
                ss.viewTop = v.getTop();
                int firstPos = mFirstPosition;
                if (firstPos >= mItemCount) {
                    firstPos = mItemCount - 1;
                }
                ss.position = firstPos;
                ss.firstId = mAdapter.getItemId(firstPos);
            } else {
                ss.viewTop = 0;
                ss.firstId = INVALID_POSITION;
                ss.position = 0;
            }
        }

        ss.filter = null;
        if (mFiltered) {
            final EditText textFilter = mTextFilter;
            if (textFilter != null) {
                Editable filterText = textFilter.getText();
                if (filterText != null) {
                    ss.filter = filterText.toString();
                }
            }
        }

        ss.inActionMode = mChoiceMode == CHOICE_MODE_MULTIPLE_MODAL && mChoiceActionMode != null;

        if (mCheckStates != null) {
            ss.checkState = mCheckStates.clone();
        }
        if (mCheckedIdStates != null) {
            final LongSparseArray<Integer> idState = new LongSparseArray<Integer>();
            final int count = mCheckedIdStates.size();
            for (int i = 0; i < count; i++) {
                idState.put(mCheckedIdStates.keyAt(i), mCheckedIdStates.valueAt(i));
            }
            ss.checkIdState = idState;
        }
        ss.checkedItemCount = mCheckedItemCount;

        if (mRemoteAdapter != null) {
            mRemoteAdapter.saveRemoteViewsCache();
        }

        return ss;
    }

    @Override
    public void onRestoreInstanceState(Parcelable state) {
        SavedState ss = (SavedState) state;

        super.onRestoreInstanceState(ss.getSuperState());
        mDataChanged = true;

        mSyncHeight = ss.height;

        if (ss.selectedId >= 0) {
            mNeedSync = true;
            mPendingSync = ss;
            mSyncRowId = ss.selectedId;
            mSyncPosition = ss.position;
            mSpecificTop = ss.viewTop;
            mSyncMode = SYNC_SELECTED_POSITION;
        } else if (ss.firstId >= 0) {
            setSelectedPositionInt(INVALID_POSITION);
            // Do this before setting mNeedSync since setNextSelectedPosition looks at mNeedSync
            setNextSelectedPositionInt(INVALID_POSITION);
            mSelectorPosition = INVALID_POSITION;
            mNeedSync = true;
            mPendingSync = ss;
            mSyncRowId = ss.firstId;
            mSyncPosition = ss.position;
            mSpecificTop = ss.viewTop;
            mSyncMode = SYNC_FIRST_POSITION;
        }

        setFilterText(ss.filter);

        if (ss.checkState != null) {
            mCheckStates = ss.checkState;
        }

        if (ss.checkIdState != null) {
            mCheckedIdStates = ss.checkIdState;
        }

        mCheckedItemCount = ss.checkedItemCount;

        if (ss.inActionMode && mChoiceMode == CHOICE_MODE_MULTIPLE_MODAL &&
                mMultiChoiceModeCallback != null) {
            mChoiceActionMode = startActionMode(mMultiChoiceModeCallback);
        }

        requestLayout();
    }

    private boolean acceptFilter() {
        return mTextFilterEnabled && getAdapter() instanceof Filterable &&
                ((Filterable) getAdapter()).getFilter() != null;
    }

    /**
     * Sets the initial value for the text filter.
     * @param filterText The text to use for the filter.
     *
     * @see #setTextFilterEnabled
     */
    public void setFilterText(String filterText) {
        // TODO: Should we check for acceptFilter()?
        if (mTextFilterEnabled && !TextUtils.isEmpty(filterText)) {
            createTextFilter(false);
            // This is going to call our listener onTextChanged, but we might not
            // be ready to bring up a window yet
            mTextFilter.setText(filterText);
            mTextFilter.setSelection(filterText.length());
            if (mAdapter instanceof Filterable) {
                // if mPopup is non-null, then onTextChanged will do the filtering
                if (mPopup == null) {
                    Filter f = ((Filterable) mAdapter).getFilter();
                    f.filter(filterText);
                }
                // Set filtered to true so we will display the filter window when our main
                // window is ready
                mFiltered = true;
                mDataSetObserver.clearSavedState();
            }
        }
    }

    /**
     * Returns the list's text filter, if available.
     * @return the list's text filter or null if filtering isn't enabled
     */
    public CharSequence getTextFilter() {
        if (mTextFilterEnabled && mTextFilter != null) {
            return mTextFilter.getText();
        }
        return null;
    }

    @Override
    protected void onFocusChanged(boolean gainFocus, int direction, Rect previouslyFocusedRect) {
        super.onFocusChanged(gainFocus, direction, previouslyFocusedRect);
        if (gainFocus && mSelectedPosition < 0 && !isInTouchMode()) {
            if (!isAttachedToWindow() && mAdapter != null) {
                // Data may have changed while we were detached and it's valid
                // to change focus while detached. Refresh so we don't die.
                mDataChanged = true;
                mOldItemCount = mItemCount;
                mItemCount = mAdapter.getCount();
            }
            resurrectSelection();
        }
    }

    @Override
    public void requestLayout() {
        if (!mBlockLayoutRequests && !mInLayout) {
            super.requestLayout();
        }
    }

    /**
     * The list is empty. Clear everything out.
     */
    void resetList() {
        removeAllViewsInLayout();
        mFirstPosition = 0;
        mDataChanged = false;
        mPositionScrollAfterLayout = null;
        mNeedSync = false;
        mPendingSync = null;
        mOldSelectedPosition = INVALID_POSITION;
        mOldSelectedRowId = INVALID_ROW_ID;
        setSelectedPositionInt(INVALID_POSITION);
        setNextSelectedPositionInt(INVALID_POSITION);
        mSelectedTop = 0;
        mSelectorPosition = INVALID_POSITION;
        mSelectorRect.setEmpty();
        invalidate();
    }

    @Override
    protected int computeVerticalScrollExtent() {
        final int count = getChildCount();
        if (count > 0) {
            if (mSmoothScrollbarEnabled) {
                int extent = count * 100;

                View view = getChildAt(0);
                final int top = view.getTop();
                int height = view.getHeight();
                if (height > 0) {
                    extent += (top * 100) / height;
                }

                view = getChildAt(count - 1);
                final int bottom = view.getBottom();
                height = view.getHeight();
                if (height > 0) {
                    extent -= ((bottom - getHeight()) * 100) / height;
                }

                return extent;
            } else {
                return 1;
            }
        }
        return 0;
    }

    @Override
    protected int computeVerticalScrollOffset() {
        final int firstPosition = mFirstPosition;
        final int childCount = getChildCount();
        if (firstPosition >= 0 && childCount > 0) {
            if (mSmoothScrollbarEnabled) {
                final View view = getChildAt(0);
                final int top = view.getTop();
                int height = view.getHeight();
                if (height > 0) {
                    return Math.max(firstPosition * 100 - (top * 100) / height +
                            (int)((float)mScrollY / getHeight() * mItemCount * 100), 0);
                }
            } else {
                int index;
                final int count = mItemCount;
                if (firstPosition == 0) {
                    index = 0;
                } else if (firstPosition + childCount == count) {
                    index = count;
                } else {
                    index = firstPosition + childCount / 2;
                }
                return (int) (firstPosition + childCount * (index / (float) count));
            }
        }
        return 0;
    }

    @Override
    protected int computeVerticalScrollRange() {
        int result;
        if (mSmoothScrollbarEnabled) {
            result = Math.max(mItemCount * 100, 0);
            if (mScrollY != 0) {
                // Compensate for overscroll
                result += Math.abs((int) ((float) mScrollY / getHeight() * mItemCount * 100));
            }
        } else {
            result = mItemCount;
        }
        return result;
    }

    @Override
    protected float getTopFadingEdgeStrength() {
        final int count = getChildCount();
        final float fadeEdge = super.getTopFadingEdgeStrength();
        if (count == 0) {
            return fadeEdge;
        } else {
            if (mFirstPosition > 0) {
                return 1.0f;
            }

            final int top = getChildAt(0).getTop();
            final float fadeLength = getVerticalFadingEdgeLength();
            return top < mPaddingTop ? -(top - mPaddingTop) / fadeLength : fadeEdge;
        }
    }

    @Override
    protected float getBottomFadingEdgeStrength() {
        final int count = getChildCount();
        final float fadeEdge = super.getBottomFadingEdgeStrength();
        if (count == 0) {
            return fadeEdge;
        } else {
            if (mFirstPosition + count - 1 < mItemCount - 1) {
                return 1.0f;
            }

            final int bottom = getChildAt(count - 1).getBottom();
            final int height = getHeight();
            final float fadeLength = getVerticalFadingEdgeLength();
            return bottom > height - mPaddingBottom ?
                    (bottom - height + mPaddingBottom) / fadeLength : fadeEdge;
        }
    }

    @Override
    protected void onMeasure(int widthMeasureSpec, int heightMeasureSpec) {
        if (mSelector == null) {
            useDefaultSelector();
        }
        final Rect listPadding = mListPadding;
        listPadding.left = mSelectionLeftPadding + mPaddingLeft;
        listPadding.top = mSelectionTopPadding + mPaddingTop;
        listPadding.right = mSelectionRightPadding + mPaddingRight;
        listPadding.bottom = mSelectionBottomPadding + mPaddingBottom;

        // Check if our previous measured size was at a point where we should scroll later.
        if (mTranscriptMode == TRANSCRIPT_MODE_NORMAL) {
            final int childCount = getChildCount();
            final int listBottom = getHeight() - getPaddingBottom();
            final View lastChild = getChildAt(childCount - 1);
            final int lastBottom = lastChild != null ? lastChild.getBottom() : listBottom;
            mForceTranscriptScroll = mFirstPosition + childCount >= mLastHandledItemCount &&
                    lastBottom <= listBottom;
        }
    }

    /**
     * Subclasses should NOT override this method but
     *  {@link #layoutChildren()} instead.
     */
    @Override
    protected void onLayout(boolean changed, int l, int t, int r, int b) {
        super.onLayout(changed, l, t, r, b);

        mInLayout = true;

        final int childCount = getChildCount();
        if (changed) {
            for (int i = 0; i < childCount; i++) {
                getChildAt(i).forceLayout();
            }
            mRecycler.markChildrenDirty();
        }

        layoutChildren();
        mInLayout = false;

        mOverscrollMax = (b - t) / OVERSCROLL_LIMIT_DIVISOR;

        // TODO: Move somewhere sane. This doesn't belong in onLayout().
        if (mFastScroll != null) {
            mFastScroll.onItemCountChanged(getChildCount(), mItemCount);
        }
    }

    /**
     * @hide
     */
    @Override
    protected boolean setFrame(int left, int top, int right, int bottom) {
        final boolean changed = super.setFrame(left, top, right, bottom);

        if (changed) {
            // Reposition the popup when the frame has changed. This includes
            // translating the widget, not just changing its dimension. The
            // filter popup needs to follow the widget.
            final boolean visible = getWindowVisibility() == View.VISIBLE;
            if (mFiltered && visible && mPopup != null && mPopup.isShowing()) {
                positionPopup();
            }
        }

        return changed;
    }

    /**
     * Subclasses must override this method to layout their children.
     */
    protected void layoutChildren() {
    }

    /**
     * @param focusedView view that holds accessibility focus
     * @return direct child that contains accessibility focus, or null if no
     *         child contains accessibility focus
     */
    View getAccessibilityFocusedChild(View focusedView) {
        ViewParent viewParent = focusedView.getParent();
        while ((viewParent instanceof View) && (viewParent != this)) {
            focusedView = (View) viewParent;
            viewParent = viewParent.getParent();
        }

        if (!(viewParent instanceof View)) {
            return null;
        }

        return focusedView;
    }

    void updateScrollIndicators() {
        if (mScrollUp != null) {
            boolean canScrollUp;
            // 0th element is not visible
            canScrollUp = mFirstPosition > 0;

            // ... Or top of 0th element is not visible
            if (!canScrollUp) {
                if (getChildCount() > 0) {
                    View child = getChildAt(0);
                    canScrollUp = child.getTop() < mListPadding.top;
                }
            }

            mScrollUp.setVisibility(canScrollUp ? View.VISIBLE : View.INVISIBLE);
        }

        if (mScrollDown != null) {
            boolean canScrollDown;
            int count = getChildCount();

            // Last item is not visible
            canScrollDown = (mFirstPosition + count) < mItemCount;

            // ... Or bottom of the last element is not visible
            if (!canScrollDown && count > 0) {
                View child = getChildAt(count - 1);
                canScrollDown = child.getBottom() > mBottom - mListPadding.bottom;
            }

            mScrollDown.setVisibility(canScrollDown ? View.VISIBLE : View.INVISIBLE);
        }
    }

    @Override
    @ViewDebug.ExportedProperty
    public View getSelectedView() {
        if (mItemCount > 0 && mSelectedPosition >= 0) {
            return getChildAt(mSelectedPosition - mFirstPosition);
        } else {
            return null;
        }
    }

    /**
     * List padding is the maximum of the normal view's padding and the padding of the selector.
     *
     * @see android.view.View#getPaddingTop()
     * @see #getSelector()
     *
     * @return The top list padding.
     */
    public int getListPaddingTop() {
        return mListPadding.top;
    }

    /**
     * List padding is the maximum of the normal view's padding and the padding of the selector.
     *
     * @see android.view.View#getPaddingBottom()
     * @see #getSelector()
     *
     * @return The bottom list padding.
     */
    public int getListPaddingBottom() {
        return mListPadding.bottom;
    }

    /**
     * List padding is the maximum of the normal view's padding and the padding of the selector.
     *
     * @see android.view.View#getPaddingLeft()
     * @see #getSelector()
     *
     * @return The left list padding.
     */
    public int getListPaddingLeft() {
        return mListPadding.left;
    }

    /**
     * List padding is the maximum of the normal view's padding and the padding of the selector.
     *
     * @see android.view.View#getPaddingRight()
     * @see #getSelector()
     *
     * @return The right list padding.
     */
    public int getListPaddingRight() {
        return mListPadding.right;
    }

    /**
     * Get a view and have it show the data associated with the specified
     * position. This is called when we have already discovered that the view is
     * not available for reuse in the recycle bin. The only choices left are
     * converting an old view or making a new one.
     *
     * @param position The position to display
     * @param isScrap Array of at least 1 boolean, the first entry will become true if
     *                the returned view was taken from the scrap heap, false if otherwise.
     *
     * @return A view displaying the data associated with the specified position
     */
    View obtainView(int position, boolean[] isScrap) {
        Trace.traceBegin(Trace.TRACE_TAG_VIEW, "obtainView");

        isScrap[0] = false;

        // Check whether we have a transient state view. Attempt to re-bind the
        // data and discard the view if we fail.
        final View transientView = mRecycler.getTransientStateView(position);
        if (transientView != null) {
            final LayoutParams params = (LayoutParams) transientView.getLayoutParams();

            // If the view type hasn't changed, attempt to re-bind the data.
            if (params.viewType == mAdapter.getItemViewType(position)) {
                final View updatedView = mAdapter.getView(position, transientView, this);

                // If we failed to re-bind the data, scrap the obtained view.
                if (updatedView != transientView) {
                    setItemViewLayoutParams(updatedView, position);
                    mRecycler.addScrapView(updatedView, position);
                }
            }

            // Scrap view implies temporary detachment.
            isScrap[0] = true;
            return transientView;
        }

        final View scrapView = mRecycler.getScrapView(position);
        final View child = mAdapter.getView(position, scrapView, this);
        if (scrapView != null) {
            if (child != scrapView) {
                // Failed to re-bind the data, return scrap to the heap.
                mRecycler.addScrapView(scrapView, position);
            } else {
                isScrap[0] = true;

                child.dispatchFinishTemporaryDetach();
            }
        }

        if (mCacheColorHint != 0) {
            child.setDrawingCacheBackgroundColor(mCacheColorHint);
        }

        if (child.getImportantForAccessibility() == IMPORTANT_FOR_ACCESSIBILITY_AUTO) {
            child.setImportantForAccessibility(IMPORTANT_FOR_ACCESSIBILITY_YES);
        }

<<<<<<< HEAD
        setItemViewLayoutParams(child, position);
=======
        if (mAdapterHasStableIds) {
            final ViewGroup.LayoutParams vlp = child.getLayoutParams();
            LayoutParams lp;
            if (vlp == null) {
                lp = (LayoutParams) generateDefaultLayoutParams();
            } else if (!checkLayoutParams(vlp)) {
                lp = (LayoutParams) generateLayoutParams(vlp);
            } else {
                lp = (LayoutParams) vlp;
            }
            lp.itemId = mAdapter.getItemId(position);
            if (lp != vlp) {
              child.setLayoutParams(lp);
            }
        }
>>>>>>> 8432e77b

        if (AccessibilityManager.getInstance(mContext).isEnabled()) {
            if (mAccessibilityDelegate == null) {
                mAccessibilityDelegate = new ListItemAccessibilityDelegate();
            }
            if (child.getAccessibilityDelegate() == null) {
                child.setAccessibilityDelegate(mAccessibilityDelegate);
            }
        }

        Trace.traceEnd(Trace.TRACE_TAG_VIEW);

        return child;
    }

    private void setItemViewLayoutParams(View child, int position) {
        final ViewGroup.LayoutParams vlp = child.getLayoutParams();
        LayoutParams lp;
        if (vlp == null) {
            lp = (LayoutParams) generateDefaultLayoutParams();
        } else if (!checkLayoutParams(vlp)) {
            lp = (LayoutParams) generateLayoutParams(vlp);
        } else {
            lp = (LayoutParams) vlp;
        }

        if (mAdapterHasStableIds) {
            lp.itemId = mAdapter.getItemId(position);
        }
        lp.viewType = mAdapter.getItemViewType(position);
        child.setLayoutParams(lp);
    }

    class ListItemAccessibilityDelegate extends AccessibilityDelegate {
        @Override
        public AccessibilityNodeInfo createAccessibilityNodeInfo(View host) {
            // If the data changed the children are invalid since the data model changed.
            // Hence, we pretend they do not exist. After a layout the children will sync
            // with the model at which point we notify that the accessibility state changed,
            // so a service will be able to re-fetch the views.
            if (mDataChanged) {
                return null;
            }
            return super.createAccessibilityNodeInfo(host);
        }

        @Override
        public void onInitializeAccessibilityNodeInfo(View host, AccessibilityNodeInfo info) {
            super.onInitializeAccessibilityNodeInfo(host, info);

            final int position = getPositionForView(host);
            onInitializeAccessibilityNodeInfoForItem(host, position, info);
        }

        @Override
        public boolean performAccessibilityAction(View host, int action, Bundle arguments) {
            if (super.performAccessibilityAction(host, action, arguments)) {
                return true;
            }

            final int position = getPositionForView(host);
            final ListAdapter adapter = getAdapter();

            if ((position == INVALID_POSITION) || (adapter == null)) {
                // Cannot perform actions on invalid items.
                return false;
            }

            if (!isEnabled() || !adapter.isEnabled(position)) {
                // Cannot perform actions on disabled items.
                return false;
            }

            final long id = getItemIdAtPosition(position);

            switch (action) {
                case AccessibilityNodeInfo.ACTION_CLEAR_SELECTION: {
                    if (getSelectedItemPosition() == position) {
                        setSelection(INVALID_POSITION);
                        return true;
                    }
                } return false;
                case AccessibilityNodeInfo.ACTION_SELECT: {
                    if (getSelectedItemPosition() != position) {
                        setSelection(position);
                        return true;
                    }
                } return false;
                case AccessibilityNodeInfo.ACTION_CLICK: {
                    if (isClickable()) {
                        return performItemClick(host, position, id);
                    }
                } return false;
                case AccessibilityNodeInfo.ACTION_LONG_CLICK: {
                    if (isLongClickable()) {
                        return performLongPress(host, position, id);
                    }
                } return false;
            }

            return false;
        }
    }

    /**
     * Initializes an {@link AccessibilityNodeInfo} with information about a
     * particular item in the list.
     *
     * @param view View representing the list item.
     * @param position Position of the list item within the adapter.
     * @param info Node info to populate.
     */
    public void onInitializeAccessibilityNodeInfoForItem(
            View view, int position, AccessibilityNodeInfo info) {
        final ListAdapter adapter = getAdapter();
        if (position == INVALID_POSITION || adapter == null) {
            // The item doesn't exist, so there's not much we can do here.
            return;
        }

        if (!isEnabled() || !adapter.isEnabled(position)) {
            info.setEnabled(false);
            return;
        }

        if (position == getSelectedItemPosition()) {
            info.setSelected(true);
            info.addAction(AccessibilityNodeInfo.ACTION_CLEAR_SELECTION);
        } else {
            info.addAction(AccessibilityNodeInfo.ACTION_SELECT);
        }

        if (isClickable()) {
            info.addAction(AccessibilityNodeInfo.ACTION_CLICK);
            info.setClickable(true);
        }

        if (isLongClickable()) {
            info.addAction(AccessibilityNodeInfo.ACTION_LONG_CLICK);
            info.setLongClickable(true);
        }
    }

    /**
     * Positions the selector in a way that mimics touch.
     */
    void positionSelectorLikeTouch(int position, View sel, float x, float y) {
        positionSelectorLikeFocus(position, sel);

        if (mSelector != null && position != INVALID_POSITION) {
            mSelector.setHotspot(x, y);
        }
    }

    /**
     * Positions the selector in a way that mimics keyboard focus.
     */
    void positionSelectorLikeFocus(int position, View sel) {
        // If we're changing position, update the visibility since the selector
        // is technically being detached from the previous selection.
        final Drawable selector = mSelector;
        final boolean manageState = selector != null && mSelectorPosition != position
                && position != INVALID_POSITION;
        if (manageState) {
            selector.setVisible(false, false);
        }

        positionSelector(position, sel);

        if (manageState) {
            final Rect bounds = mSelectorRect;
            final float x = bounds.exactCenterX();
            final float y = bounds.exactCenterY();
            selector.setVisible(getVisibility() == VISIBLE, false);
            selector.setHotspot(x, y);
        }
    }

    void positionSelector(int position, View sel) {
        if (position != INVALID_POSITION) {
            mSelectorPosition = position;
        }

        final Rect selectorRect = mSelectorRect;
        selectorRect.set(sel.getLeft(), sel.getTop(), sel.getRight(), sel.getBottom());
        if (sel instanceof SelectionBoundsAdjuster) {
            ((SelectionBoundsAdjuster)sel).adjustListItemSelectionBounds(selectorRect);
        }

        // Adjust for selection padding.
        selectorRect.left -= mSelectionLeftPadding;
        selectorRect.top -= mSelectionTopPadding;
        selectorRect.right += mSelectionRightPadding;
        selectorRect.bottom += mSelectionBottomPadding;

        // Update the selector drawable.
        final Drawable selector = mSelector;
        if (selector != null) {
            selector.setBounds(selectorRect);
        }

        final boolean isChildViewEnabled = mIsChildViewEnabled;
        if (sel.isEnabled() != isChildViewEnabled) {
            mIsChildViewEnabled = !isChildViewEnabled;
            if (getSelectedItemPosition() != INVALID_POSITION) {
                refreshDrawableState();
            }
        }
    }

    @Override
    protected void dispatchDraw(Canvas canvas) {
        int saveCount = 0;
        final boolean clipToPadding = (mGroupFlags & CLIP_TO_PADDING_MASK) == CLIP_TO_PADDING_MASK;
        if (clipToPadding) {
            saveCount = canvas.save();
            final int scrollX = mScrollX;
            final int scrollY = mScrollY;
            canvas.clipRect(scrollX + mPaddingLeft, scrollY + mPaddingTop,
                    scrollX + mRight - mLeft - mPaddingRight,
                    scrollY + mBottom - mTop - mPaddingBottom);
            mGroupFlags &= ~CLIP_TO_PADDING_MASK;
        }

        final boolean drawSelectorOnTop = mDrawSelectorOnTop;
        if (!drawSelectorOnTop) {
            drawSelector(canvas);
        }

        super.dispatchDraw(canvas);

        if (drawSelectorOnTop) {
            drawSelector(canvas);
        }

        if (clipToPadding) {
            canvas.restoreToCount(saveCount);
            mGroupFlags |= CLIP_TO_PADDING_MASK;
        }
    }

    @Override
    protected boolean isPaddingOffsetRequired() {
        return (mGroupFlags & CLIP_TO_PADDING_MASK) != CLIP_TO_PADDING_MASK;
    }

    @Override
    protected int getLeftPaddingOffset() {
        return (mGroupFlags & CLIP_TO_PADDING_MASK) == CLIP_TO_PADDING_MASK ? 0 : -mPaddingLeft;
    }

    @Override
    protected int getTopPaddingOffset() {
        return (mGroupFlags & CLIP_TO_PADDING_MASK) == CLIP_TO_PADDING_MASK ? 0 : -mPaddingTop;
    }

    @Override
    protected int getRightPaddingOffset() {
        return (mGroupFlags & CLIP_TO_PADDING_MASK) == CLIP_TO_PADDING_MASK ? 0 : mPaddingRight;
    }

    @Override
    protected int getBottomPaddingOffset() {
        return (mGroupFlags & CLIP_TO_PADDING_MASK) == CLIP_TO_PADDING_MASK ? 0 : mPaddingBottom;
    }

    @Override
    protected void onSizeChanged(int w, int h, int oldw, int oldh) {
        if (getChildCount() > 0) {
            mDataChanged = true;
            rememberSyncState();
        }

        if (mFastScroll != null) {
            mFastScroll.onSizeChanged(w, h, oldw, oldh);
        }
    }

    /**
     * @return True if the current touch mode requires that we draw the selector in the pressed
     *         state.
     */
    boolean touchModeDrawsInPressedState() {
        // FIXME use isPressed for this
        switch (mTouchMode) {
        case TOUCH_MODE_TAP:
        case TOUCH_MODE_DONE_WAITING:
            return true;
        default:
            return false;
        }
    }

    /**
     * Indicates whether this view is in a state where the selector should be drawn. This will
     * happen if we have focus but are not in touch mode, or we are in the middle of displaying
     * the pressed state for an item.
     *
     * @return True if the selector should be shown
     */
    boolean shouldShowSelector() {
        return (!isInTouchMode()) || (touchModeDrawsInPressedState() && isPressed());
    }

    private void drawSelector(Canvas canvas) {
        if (!mSelectorRect.isEmpty()) {
            final Drawable selector = mSelector;
            selector.setBounds(mSelectorRect);
            selector.draw(canvas);
        }
    }

    /**
     * Controls whether the selection highlight drawable should be drawn on top of the item or
     * behind it.
     *
     * @param onTop If true, the selector will be drawn on the item it is highlighting. The default
     *        is false.
     *
     * @attr ref android.R.styleable#AbsListView_drawSelectorOnTop
     */
    public void setDrawSelectorOnTop(boolean onTop) {
        mDrawSelectorOnTop = onTop;
    }

    /**
     * Set a Drawable that should be used to highlight the currently selected item.
     *
     * @param resID A Drawable resource to use as the selection highlight.
     *
     * @attr ref android.R.styleable#AbsListView_listSelector
     */
    public void setSelector(int resID) {
        setSelector(getContext().getDrawable(resID));
    }

    public void setSelector(Drawable sel) {
        if (mSelector != null) {
            mSelector.setCallback(null);
            unscheduleDrawable(mSelector);
        }
        mSelector = sel;
        Rect padding = new Rect();
        sel.getPadding(padding);
        mSelectionLeftPadding = padding.left;
        mSelectionTopPadding = padding.top;
        mSelectionRightPadding = padding.right;
        mSelectionBottomPadding = padding.bottom;
        sel.setCallback(this);
        updateSelectorState();
    }

    /**
     * Returns the selector {@link android.graphics.drawable.Drawable} that is used to draw the
     * selection in the list.
     *
     * @return the drawable used to display the selector
     */
    public Drawable getSelector() {
        return mSelector;
    }

    /**
     * Sets the selector state to "pressed" and posts a CheckForKeyLongPress to see if
     * this is a long press.
     */
    void keyPressed() {
        if (!isEnabled() || !isClickable()) {
            return;
        }

        Drawable selector = mSelector;
        Rect selectorRect = mSelectorRect;
        if (selector != null && (isFocused() || touchModeDrawsInPressedState())
                && !selectorRect.isEmpty()) {

            final View v = getChildAt(mSelectedPosition - mFirstPosition);

            if (v != null) {
                if (v.hasFocusable()) return;
                v.setPressed(true);
            }
            setPressed(true);

            final boolean longClickable = isLongClickable();
            Drawable d = selector.getCurrent();
            if (d != null && d instanceof TransitionDrawable) {
                if (longClickable) {
                    ((TransitionDrawable) d).startTransition(
                            ViewConfiguration.getLongPressTimeout());
                } else {
                    ((TransitionDrawable) d).resetTransition();
                }
            }
            if (longClickable && !mDataChanged) {
                if (mPendingCheckForKeyLongPress == null) {
                    mPendingCheckForKeyLongPress = new CheckForKeyLongPress();
                }
                mPendingCheckForKeyLongPress.rememberWindowAttachCount();
                postDelayed(mPendingCheckForKeyLongPress, ViewConfiguration.getLongPressTimeout());
            }
        }
    }

    public void setScrollIndicators(View up, View down) {
        mScrollUp = up;
        mScrollDown = down;
    }

    void updateSelectorState() {
        if (mSelector != null) {
            if (shouldShowSelector()) {
                mSelector.setState(getDrawableState());
            } else {
                mSelector.setState(StateSet.NOTHING);
            }
        }
    }

    @Override
    protected void drawableStateChanged() {
        super.drawableStateChanged();
        updateSelectorState();
    }

    @Override
    protected int[] onCreateDrawableState(int extraSpace) {
        // If the child view is enabled then do the default behavior.
        if (mIsChildViewEnabled) {
            // Common case
            return super.onCreateDrawableState(extraSpace);
        }

        // The selector uses this View's drawable state. The selected child view
        // is disabled, so we need to remove the enabled state from the drawable
        // states.
        final int enabledState = ENABLED_STATE_SET[0];

        // If we don't have any extra space, it will return one of the static state arrays,
        // and clearing the enabled state on those arrays is a bad thing!  If we specify
        // we need extra space, it will create+copy into a new array that safely mutable.
        int[] state = super.onCreateDrawableState(extraSpace + 1);
        int enabledPos = -1;
        for (int i = state.length - 1; i >= 0; i--) {
            if (state[i] == enabledState) {
                enabledPos = i;
                break;
            }
        }

        // Remove the enabled state
        if (enabledPos >= 0) {
            System.arraycopy(state, enabledPos + 1, state, enabledPos,
                    state.length - enabledPos - 1);
        }

        return state;
    }

    @Override
    public boolean verifyDrawable(Drawable dr) {
        return mSelector == dr || super.verifyDrawable(dr);
    }

    @Override
    public void jumpDrawablesToCurrentState() {
        super.jumpDrawablesToCurrentState();
        if (mSelector != null) mSelector.jumpToCurrentState();
    }

    @Override
    protected void onAttachedToWindow() {
        super.onAttachedToWindow();

        final ViewTreeObserver treeObserver = getViewTreeObserver();
        treeObserver.addOnTouchModeChangeListener(this);
        if (mTextFilterEnabled && mPopup != null && !mGlobalLayoutListenerAddedFilter) {
            treeObserver.addOnGlobalLayoutListener(this);
        }

        if (mAdapter != null && mDataSetObserver == null) {
            mDataSetObserver = new AdapterDataSetObserver();
            mAdapter.registerDataSetObserver(mDataSetObserver);

            // Data may have changed while we were detached. Refresh.
            mDataChanged = true;
            mOldItemCount = mItemCount;
            mItemCount = mAdapter.getCount();
        }
    }

    @Override
    protected void onDetachedFromWindow() {
        super.onDetachedFromWindow();

        mIsDetaching = true;

        // Dismiss the popup in case onSaveInstanceState() was not invoked
        dismissPopup();

        // Detach any view left in the scrap heap
        mRecycler.clear();

        final ViewTreeObserver treeObserver = getViewTreeObserver();
        treeObserver.removeOnTouchModeChangeListener(this);
        if (mTextFilterEnabled && mPopup != null) {
            treeObserver.removeOnGlobalLayoutListener(this);
            mGlobalLayoutListenerAddedFilter = false;
        }

        if (mAdapter != null && mDataSetObserver != null) {
            mAdapter.unregisterDataSetObserver(mDataSetObserver);
            mDataSetObserver = null;
        }

        if (mScrollStrictSpan != null) {
            mScrollStrictSpan.finish();
            mScrollStrictSpan = null;
        }

        if (mFlingStrictSpan != null) {
            mFlingStrictSpan.finish();
            mFlingStrictSpan = null;
        }

        if (mFlingRunnable != null) {
            removeCallbacks(mFlingRunnable);
        }

        if (mPositionScroller != null) {
            mPositionScroller.stop();
        }

        if (mClearScrollingCache != null) {
            removeCallbacks(mClearScrollingCache);
        }

        if (mPerformClick != null) {
            removeCallbacks(mPerformClick);
        }

        if (mTouchModeReset != null) {
            removeCallbacks(mTouchModeReset);
            mTouchModeReset.run();
        }

        mIsDetaching = false;
    }

    @Override
    public void onWindowFocusChanged(boolean hasWindowFocus) {
        super.onWindowFocusChanged(hasWindowFocus);

        final int touchMode = isInTouchMode() ? TOUCH_MODE_ON : TOUCH_MODE_OFF;

        if (!hasWindowFocus) {
            setChildrenDrawingCacheEnabled(false);
            if (mFlingRunnable != null) {
                removeCallbacks(mFlingRunnable);
                // let the fling runnable report it's new state which
                // should be idle
                mFlingRunnable.endFling();
                if (mPositionScroller != null) {
                    mPositionScroller.stop();
                }
                if (mScrollY != 0) {
                    mScrollY = 0;
                    invalidateParentCaches();
                    finishGlows();
                    invalidate();
                }
            }
            // Always hide the type filter
            dismissPopup();

            if (touchMode == TOUCH_MODE_OFF) {
                // Remember the last selected element
                mResurrectToPosition = mSelectedPosition;
            }
        } else {
            if (mFiltered && !mPopupHidden) {
                // Show the type filter only if a filter is in effect
                showPopup();
            }

            // If we changed touch mode since the last time we had focus
            if (touchMode != mLastTouchMode && mLastTouchMode != TOUCH_MODE_UNKNOWN) {
                // If we come back in trackball mode, we bring the selection back
                if (touchMode == TOUCH_MODE_OFF) {
                    // This will trigger a layout
                    resurrectSelection();

                // If we come back in touch mode, then we want to hide the selector
                } else {
                    hideSelector();
                    mLayoutMode = LAYOUT_NORMAL;
                    layoutChildren();
                }
            }
        }

        mLastTouchMode = touchMode;
    }

    @Override
    public void onRtlPropertiesChanged(int layoutDirection) {
        super.onRtlPropertiesChanged(layoutDirection);
        if (mFastScroll != null) {
           mFastScroll.setScrollbarPosition(getVerticalScrollbarPosition());
        }
    }

    /**
     * Creates the ContextMenuInfo returned from {@link #getContextMenuInfo()}. This
     * methods knows the view, position and ID of the item that received the
     * long press.
     *
     * @param view The view that received the long press.
     * @param position The position of the item that received the long press.
     * @param id The ID of the item that received the long press.
     * @return The extra information that should be returned by
     *         {@link #getContextMenuInfo()}.
     */
    ContextMenuInfo createContextMenuInfo(View view, int position, long id) {
        return new AdapterContextMenuInfo(view, position, id);
    }

    @Override
    public void onCancelPendingInputEvents() {
        super.onCancelPendingInputEvents();
        if (mPerformClick != null) {
            removeCallbacks(mPerformClick);
        }
        if (mPendingCheckForTap != null) {
            removeCallbacks(mPendingCheckForTap);
        }
        if (mPendingCheckForLongPress != null) {
            removeCallbacks(mPendingCheckForLongPress);
        }
        if (mPendingCheckForKeyLongPress != null) {
            removeCallbacks(mPendingCheckForKeyLongPress);
        }
    }

    /**
     * A base class for Runnables that will check that their view is still attached to
     * the original window as when the Runnable was created.
     *
     */
    private class WindowRunnnable {
        private int mOriginalAttachCount;

        public void rememberWindowAttachCount() {
            mOriginalAttachCount = getWindowAttachCount();
        }

        public boolean sameWindow() {
            return getWindowAttachCount() == mOriginalAttachCount;
        }
    }

    private class PerformClick extends WindowRunnnable implements Runnable {
        int mClickMotionPosition;

        @Override
        public void run() {
            // The data has changed since we posted this action in the event queue,
            // bail out before bad things happen
            if (mDataChanged) return;

            final ListAdapter adapter = mAdapter;
            final int motionPosition = mClickMotionPosition;
            if (adapter != null && mItemCount > 0 &&
                    motionPosition != INVALID_POSITION &&
                    motionPosition < adapter.getCount() && sameWindow()) {
                final View view = getChildAt(motionPosition - mFirstPosition);
                // If there is no view, something bad happened (the view scrolled off the
                // screen, etc.) and we should cancel the click
                if (view != null) {
                    performItemClick(view, motionPosition, adapter.getItemId(motionPosition));
                }
            }
        }
    }

    private class CheckForLongPress extends WindowRunnnable implements Runnable {
        @Override
        public void run() {
            final int motionPosition = mMotionPosition;
            final View child = getChildAt(motionPosition - mFirstPosition);
            if (child != null) {
                final int longPressPosition = mMotionPosition;
                final long longPressId = mAdapter.getItemId(mMotionPosition);

                boolean handled = false;
                if (sameWindow() && !mDataChanged) {
                    handled = performLongPress(child, longPressPosition, longPressId);
                }
                if (handled) {
                    mTouchMode = TOUCH_MODE_REST;
                    setPressed(false);
                    child.setPressed(false);
                } else {
                    mTouchMode = TOUCH_MODE_DONE_WAITING;
                }
            }
        }
    }

    private class CheckForKeyLongPress extends WindowRunnnable implements Runnable {
        @Override
        public void run() {
            if (isPressed() && mSelectedPosition >= 0) {
                int index = mSelectedPosition - mFirstPosition;
                View v = getChildAt(index);

                if (!mDataChanged) {
                    boolean handled = false;
                    if (sameWindow()) {
                        handled = performLongPress(v, mSelectedPosition, mSelectedRowId);
                    }
                    if (handled) {
                        setPressed(false);
                        v.setPressed(false);
                    }
                } else {
                    setPressed(false);
                    if (v != null) v.setPressed(false);
                }
            }
        }
    }

    boolean performLongPress(final View child,
            final int longPressPosition, final long longPressId) {
        // CHOICE_MODE_MULTIPLE_MODAL takes over long press.
        if (mChoiceMode == CHOICE_MODE_MULTIPLE_MODAL) {
            if (mChoiceActionMode == null &&
                    (mChoiceActionMode = startActionMode(mMultiChoiceModeCallback)) != null) {
                setItemChecked(longPressPosition, true);
                performHapticFeedback(HapticFeedbackConstants.LONG_PRESS);
            }
            return true;
        }

        boolean handled = false;
        if (mOnItemLongClickListener != null) {
            handled = mOnItemLongClickListener.onItemLongClick(AbsListView.this, child,
                    longPressPosition, longPressId);
        }
        if (!handled) {
            mContextMenuInfo = createContextMenuInfo(child, longPressPosition, longPressId);
            handled = super.showContextMenuForChild(AbsListView.this);
        }
        if (handled) {
            performHapticFeedback(HapticFeedbackConstants.LONG_PRESS);
        }
        return handled;
    }

    @Override
    protected ContextMenuInfo getContextMenuInfo() {
        return mContextMenuInfo;
    }

    /** @hide */
    @Override
    public boolean showContextMenu(float x, float y, int metaState) {
        final int position = pointToPosition((int)x, (int)y);
        if (position != INVALID_POSITION) {
            final long id = mAdapter.getItemId(position);
            View child = getChildAt(position - mFirstPosition);
            if (child != null) {
                mContextMenuInfo = createContextMenuInfo(child, position, id);
                return super.showContextMenuForChild(AbsListView.this);
            }
        }
        return super.showContextMenu(x, y, metaState);
    }

    @Override
    public boolean showContextMenuForChild(View originalView) {
        final int longPressPosition = getPositionForView(originalView);
        if (longPressPosition >= 0) {
            final long longPressId = mAdapter.getItemId(longPressPosition);
            boolean handled = false;

            if (mOnItemLongClickListener != null) {
                handled = mOnItemLongClickListener.onItemLongClick(AbsListView.this, originalView,
                        longPressPosition, longPressId);
            }
            if (!handled) {
                mContextMenuInfo = createContextMenuInfo(
                        getChildAt(longPressPosition - mFirstPosition),
                        longPressPosition, longPressId);
                handled = super.showContextMenuForChild(originalView);
            }

            return handled;
        }
        return false;
    }

    @Override
    public boolean onKeyDown(int keyCode, KeyEvent event) {
        return false;
    }

    @Override
    public boolean onKeyUp(int keyCode, KeyEvent event) {
        if (KeyEvent.isConfirmKey(keyCode)) {
            if (!isEnabled()) {
                return true;
            }
            if (isClickable() && isPressed() &&
                    mSelectedPosition >= 0 && mAdapter != null &&
                    mSelectedPosition < mAdapter.getCount()) {

                final View view = getChildAt(mSelectedPosition - mFirstPosition);
                if (view != null) {
                    performItemClick(view, mSelectedPosition, mSelectedRowId);
                    view.setPressed(false);
                }
                setPressed(false);
                return true;
            }
        }
        return super.onKeyUp(keyCode, event);
    }

    @Override
    protected void dispatchSetPressed(boolean pressed) {
        // Don't dispatch setPressed to our children. We call setPressed on ourselves to
        // get the selector in the right state, but we don't want to press each child.
    }

    /**
     * Maps a point to a position in the list.
     *
     * @param x X in local coordinate
     * @param y Y in local coordinate
     * @return The position of the item which contains the specified point, or
     *         {@link #INVALID_POSITION} if the point does not intersect an item.
     */
    public int pointToPosition(int x, int y) {
        Rect frame = mTouchFrame;
        if (frame == null) {
            mTouchFrame = new Rect();
            frame = mTouchFrame;
        }

        final int count = getChildCount();
        for (int i = count - 1; i >= 0; i--) {
            final View child = getChildAt(i);
            if (child.getVisibility() == View.VISIBLE) {
                child.getHitRect(frame);
                if (frame.contains(x, y)) {
                    return mFirstPosition + i;
                }
            }
        }
        return INVALID_POSITION;
    }


    /**
     * Maps a point to a the rowId of the item which intersects that point.
     *
     * @param x X in local coordinate
     * @param y Y in local coordinate
     * @return The rowId of the item which contains the specified point, or {@link #INVALID_ROW_ID}
     *         if the point does not intersect an item.
     */
    public long pointToRowId(int x, int y) {
        int position = pointToPosition(x, y);
        if (position >= 0) {
            return mAdapter.getItemId(position);
        }
        return INVALID_ROW_ID;
    }

    private final class CheckForTap implements Runnable {
        float x;
        float y;

        @Override
        public void run() {
            if (mTouchMode == TOUCH_MODE_DOWN) {
                mTouchMode = TOUCH_MODE_TAP;
                final View child = getChildAt(mMotionPosition - mFirstPosition);
                if (child != null && !child.hasFocusable()) {
                    mLayoutMode = LAYOUT_NORMAL;

                    if (!mDataChanged) {
                        child.setPressed(true);
                        setPressed(true);
                        layoutChildren();
                        positionSelector(mMotionPosition, child);
                        refreshDrawableState();

                        final int longPressTimeout = ViewConfiguration.getLongPressTimeout();
                        final boolean longClickable = isLongClickable();

                        if (mSelector != null) {
                            final Drawable d = mSelector.getCurrent();
                            if (d != null && d instanceof TransitionDrawable) {
                                if (longClickable) {
                                    ((TransitionDrawable) d).startTransition(longPressTimeout);
                                } else {
                                    ((TransitionDrawable) d).resetTransition();
                                }
                            }
                            mSelector.setHotspot(x, y);
                        }

                        if (longClickable) {
                            if (mPendingCheckForLongPress == null) {
                                mPendingCheckForLongPress = new CheckForLongPress();
                            }
                            mPendingCheckForLongPress.rememberWindowAttachCount();
                            postDelayed(mPendingCheckForLongPress, longPressTimeout);
                        } else {
                            mTouchMode = TOUCH_MODE_DONE_WAITING;
                        }
                    } else {
                        mTouchMode = TOUCH_MODE_DONE_WAITING;
                    }
                }
            }
        }
    }

    private boolean startScrollIfNeeded(int x, int y, MotionEvent vtev) {
        // Check if we have moved far enough that it looks more like a
        // scroll than a tap
        final int deltaY = y - mMotionY;
        final int distance = Math.abs(deltaY);
        final boolean overscroll = mScrollY != 0;
        if ((overscroll || distance > mTouchSlop) &&
                (getNestedScrollAxes() & SCROLL_AXIS_VERTICAL) == 0) {
            createScrollingCache();
            if (overscroll) {
                mTouchMode = TOUCH_MODE_OVERSCROLL;
                mMotionCorrection = 0;
            } else {
                mTouchMode = TOUCH_MODE_SCROLL;
                mMotionCorrection = deltaY > 0 ? mTouchSlop : -mTouchSlop;
            }
            removeCallbacks(mPendingCheckForLongPress);
            setPressed(false);
            final View motionView = getChildAt(mMotionPosition - mFirstPosition);
            if (motionView != null) {
                motionView.setPressed(false);
            }
            reportScrollStateChange(OnScrollListener.SCROLL_STATE_TOUCH_SCROLL);
            // Time to start stealing events! Once we've stolen them, don't let anyone
            // steal from us
            final ViewParent parent = getParent();
            if (parent != null) {
                parent.requestDisallowInterceptTouchEvent(true);
            }
            scrollIfNeeded(x, y, vtev);
            return true;
        }

        return false;
    }

    private void scrollIfNeeded(int x, int y, MotionEvent vtev) {
        int rawDeltaY = y - mMotionY;
        int scrollOffsetCorrection = 0;
        int scrollConsumedCorrection = 0;
        if (mLastY == Integer.MIN_VALUE) {
            rawDeltaY -= mMotionCorrection;
        }
        if (dispatchNestedPreScroll(0, -rawDeltaY, mScrollConsumed, mScrollOffset)) {
            rawDeltaY += mScrollConsumed[1];
            scrollOffsetCorrection -= mScrollOffset[1];
            scrollConsumedCorrection -= mScrollConsumed[1];
            if (vtev != null) {
                vtev.offsetLocation(0, mScrollOffset[1]);
            }
        }
        final int deltaY = rawDeltaY;
        int incrementalDeltaY =
                mLastY != Integer.MIN_VALUE ? y - mLastY + scrollConsumedCorrection : deltaY;
        int lastYCorrection = 0;

        if (mTouchMode == TOUCH_MODE_SCROLL) {
            if (PROFILE_SCROLLING) {
                if (!mScrollProfilingStarted) {
                    Debug.startMethodTracing("AbsListViewScroll");
                    mScrollProfilingStarted = true;
                }
            }

            if (mScrollStrictSpan == null) {
                // If it's non-null, we're already in a scroll.
                mScrollStrictSpan = StrictMode.enterCriticalSpan("AbsListView-scroll");
            }

            if (y != mLastY) {
                // We may be here after stopping a fling and continuing to scroll.
                // If so, we haven't disallowed intercepting touch events yet.
                // Make sure that we do so in case we're in a parent that can intercept.
                if ((mGroupFlags & FLAG_DISALLOW_INTERCEPT) == 0 &&
                        Math.abs(rawDeltaY) > mTouchSlop) {
                    final ViewParent parent = getParent();
                    if (parent != null) {
                        parent.requestDisallowInterceptTouchEvent(true);
                    }
                }

                final int motionIndex;
                if (mMotionPosition >= 0) {
                    motionIndex = mMotionPosition - mFirstPosition;
                } else {
                    // If we don't have a motion position that we can reliably track,
                    // pick something in the middle to make a best guess at things below.
                    motionIndex = getChildCount() / 2;
                }

                int motionViewPrevTop = 0;
                View motionView = this.getChildAt(motionIndex);
                if (motionView != null) {
                    motionViewPrevTop = motionView.getTop();
                }

                // No need to do all this work if we're not going to move anyway
                boolean atEdge = false;
                if (incrementalDeltaY != 0) {
                    atEdge = trackMotionScroll(deltaY, incrementalDeltaY);
                }

                // Check to see if we have bumped into the scroll limit
                motionView = this.getChildAt(motionIndex);
                if (motionView != null) {
                    // Check if the top of the motion view is where it is
                    // supposed to be
                    final int motionViewRealTop = motionView.getTop();
                    if (atEdge) {
                        // Apply overscroll

                        int overscroll = -incrementalDeltaY -
                                (motionViewRealTop - motionViewPrevTop);
                        if (dispatchNestedScroll(0, overscroll - incrementalDeltaY, 0, overscroll,
                                mScrollOffset)) {
                            lastYCorrection -= mScrollOffset[1];
                            if (vtev != null) {
                                vtev.offsetLocation(0, mScrollOffset[1]);
                            }
                        } else {
                            final boolean atOverscrollEdge = overScrollBy(0, overscroll,
                                    0, mScrollY, 0, 0, 0, mOverscrollDistance, true);

                            if (atOverscrollEdge && mVelocityTracker != null) {
                                // Don't allow overfling if we're at the edge
                                mVelocityTracker.clear();
                            }

                            final int overscrollMode = getOverScrollMode();
                            if (overscrollMode == OVER_SCROLL_ALWAYS ||
                                    (overscrollMode == OVER_SCROLL_IF_CONTENT_SCROLLS &&
                                            !contentFits())) {
                                if (!atOverscrollEdge) {
                                    mDirection = 0; // Reset when entering overscroll.
                                    mTouchMode = TOUCH_MODE_OVERSCROLL;
                                }
                                if (incrementalDeltaY > 0) {
                                    mEdgeGlowTop.onPull((float) -overscroll / getHeight(),
                                            (float) x / getWidth());
                                    if (!mEdgeGlowBottom.isFinished()) {
                                        mEdgeGlowBottom.onRelease();
                                    }
                                    invalidate(0, 0, getWidth(),
                                            mEdgeGlowTop.getMaxHeight() + getPaddingTop());
                                } else if (incrementalDeltaY < 0) {
                                    mEdgeGlowBottom.onPull((float) overscroll / getHeight(),
                                            1.f - (float) x / getWidth());
                                    if (!mEdgeGlowTop.isFinished()) {
                                        mEdgeGlowTop.onRelease();
                                    }
                                    invalidate(0, getHeight() - getPaddingBottom() -
                                            mEdgeGlowBottom.getMaxHeight(), getWidth(),
                                            getHeight());
                                }
                            }
                        }
                    }
                    mMotionY = y + scrollOffsetCorrection;
                }
                mLastY = y + lastYCorrection + scrollOffsetCorrection;
            }
        } else if (mTouchMode == TOUCH_MODE_OVERSCROLL) {
            if (y != mLastY) {
                final int oldScroll = mScrollY;
                final int newScroll = oldScroll - incrementalDeltaY;
                int newDirection = y > mLastY ? 1 : -1;

                if (mDirection == 0) {
                    mDirection = newDirection;
                }

                int overScrollDistance = -incrementalDeltaY;
                if ((newScroll < 0 && oldScroll >= 0) || (newScroll > 0 && oldScroll <= 0)) {
                    overScrollDistance = -oldScroll;
                    incrementalDeltaY += overScrollDistance;
                } else {
                    incrementalDeltaY = 0;
                }

                if (overScrollDistance != 0) {
                    overScrollBy(0, overScrollDistance, 0, mScrollY, 0, 0,
                            0, mOverscrollDistance, true);
                    final int overscrollMode = getOverScrollMode();
                    if (overscrollMode == OVER_SCROLL_ALWAYS ||
                            (overscrollMode == OVER_SCROLL_IF_CONTENT_SCROLLS &&
                                    !contentFits())) {
                        if (rawDeltaY > 0) {
                            mEdgeGlowTop.onPull((float) overScrollDistance / getHeight(),
                                    (float) x / getWidth());
                            if (!mEdgeGlowBottom.isFinished()) {
                                mEdgeGlowBottom.onRelease();
                            }
                            invalidate(0, 0, getWidth(),
                                    mEdgeGlowTop.getMaxHeight() + getPaddingTop());
                        } else if (rawDeltaY < 0) {
                            mEdgeGlowBottom.onPull((float) overScrollDistance / getHeight(),
                                    1.f - (float) x / getWidth());
                            if (!mEdgeGlowTop.isFinished()) {
                                mEdgeGlowTop.onRelease();
                            }
                            invalidate(0, getHeight() - getPaddingBottom() -
                                    mEdgeGlowBottom.getMaxHeight(), getWidth(),
                                    getHeight());
                        }
                    }
                }

                if (incrementalDeltaY != 0) {
                    // Coming back to 'real' list scrolling
                    if (mScrollY != 0) {
                        mScrollY = 0;
                        invalidateParentIfNeeded();
                    }

                    trackMotionScroll(incrementalDeltaY, incrementalDeltaY);

                    mTouchMode = TOUCH_MODE_SCROLL;

                    // We did not scroll the full amount. Treat this essentially like the
                    // start of a new touch scroll
                    final int motionPosition = findClosestMotionRow(y);

                    mMotionCorrection = 0;
                    View motionView = getChildAt(motionPosition - mFirstPosition);
                    mMotionViewOriginalTop = motionView != null ? motionView.getTop() : 0;
                    mMotionY = y;
                    mMotionPosition = motionPosition;
                }
                mLastY = y;
                mDirection = newDirection;
            }
        }
    }

    @Override
    public void onTouchModeChanged(boolean isInTouchMode) {
        if (isInTouchMode) {
            // Get rid of the selection when we enter touch mode
            hideSelector();
            // Layout, but only if we already have done so previously.
            // (Otherwise may clobber a LAYOUT_SYNC layout that was requested to restore
            // state.)
            if (getHeight() > 0 && getChildCount() > 0) {
                // We do not lose focus initiating a touch (since AbsListView is focusable in
                // touch mode). Force an initial layout to get rid of the selection.
                layoutChildren();
            }
            updateSelectorState();
        } else {
            int touchMode = mTouchMode;
            if (touchMode == TOUCH_MODE_OVERSCROLL || touchMode == TOUCH_MODE_OVERFLING) {
                if (mFlingRunnable != null) {
                    mFlingRunnable.endFling();
                }
                if (mPositionScroller != null) {
                    mPositionScroller.stop();
                }

                if (mScrollY != 0) {
                    mScrollY = 0;
                    invalidateParentCaches();
                    finishGlows();
                    invalidate();
                }
            }
        }
    }

    @Override
    public boolean onTouchEvent(MotionEvent ev) {
        if (!isEnabled()) {
            // A disabled view that is clickable still consumes the touch
            // events, it just doesn't respond to them.
            return isClickable() || isLongClickable();
        }

        if (mPositionScroller != null) {
            mPositionScroller.stop();
        }

        if (mIsDetaching || !isAttachedToWindow()) {
            // Something isn't right.
            // Since we rely on being attached to get data set change notifications,
            // don't risk doing anything where we might try to resync and find things
            // in a bogus state.
            return false;
        }

        startNestedScroll(SCROLL_AXIS_VERTICAL);

        if (mFastScroll != null) {
            boolean intercepted = mFastScroll.onTouchEvent(ev);
            if (intercepted) {
                return true;
            }
        }

        initVelocityTrackerIfNotExists();
        final MotionEvent vtev = MotionEvent.obtain(ev);

        final int actionMasked = ev.getActionMasked();
        switch (actionMasked) {
            case MotionEvent.ACTION_DOWN: {
                onTouchDown(ev);
                break;
            }

            case MotionEvent.ACTION_MOVE: {
                onTouchMove(ev, vtev);
                break;
            }

            case MotionEvent.ACTION_UP: {
                onTouchUp(ev);
                break;
            }

            case MotionEvent.ACTION_CANCEL: {
                onTouchCancel();
                break;
            }

            case MotionEvent.ACTION_POINTER_UP: {
                onSecondaryPointerUp(ev);
                final int x = mMotionX;
                final int y = mMotionY;
                final int motionPosition = pointToPosition(x, y);
                if (motionPosition >= 0) {
                    // Remember where the motion event started
                    final View child = getChildAt(motionPosition - mFirstPosition);
                    mMotionViewOriginalTop = child.getTop();
                    mMotionPosition = motionPosition;
                }
                mLastY = y;
                break;
            }

            case MotionEvent.ACTION_POINTER_DOWN: {
                // New pointers take over dragging duties
                final int index = ev.getActionIndex();
                final int id = ev.getPointerId(index);
                final int x = (int) ev.getX(index);
                final int y = (int) ev.getY(index);
                mMotionCorrection = 0;
                mActivePointerId = id;
                mMotionX = x;
                mMotionY = y;
                final int motionPosition = pointToPosition(x, y);
                if (motionPosition >= 0) {
                    // Remember where the motion event started
                    final View child = getChildAt(motionPosition - mFirstPosition);
                    mMotionViewOriginalTop = child.getTop();
                    mMotionPosition = motionPosition;
                }
                mLastY = y;
                break;
            }
        }

        if (mVelocityTracker != null) {
            mVelocityTracker.addMovement(vtev);
        }
        vtev.recycle();
        return true;
    }

    private void onTouchDown(MotionEvent ev) {
        mActivePointerId = ev.getPointerId(0);

        if (mTouchMode == TOUCH_MODE_OVERFLING) {
            // Stopped the fling. It is a scroll.
            mFlingRunnable.endFling();
            if (mPositionScroller != null) {
                mPositionScroller.stop();
            }
            mTouchMode = TOUCH_MODE_OVERSCROLL;
            mMotionX = (int) ev.getX();
            mMotionY = (int) ev.getY();
            mLastY = mMotionY;
            mMotionCorrection = 0;
            mDirection = 0;
        } else {
            final int x = (int) ev.getX();
            final int y = (int) ev.getY();
            int motionPosition = pointToPosition(x, y);

            if (!mDataChanged) {
                if (mTouchMode == TOUCH_MODE_FLING) {
                    // Stopped a fling. It is a scroll.
                    createScrollingCache();
                    mTouchMode = TOUCH_MODE_SCROLL;
                    mMotionCorrection = 0;
                    motionPosition = findMotionRow(y);
                    mFlingRunnable.flywheelTouch();
                } else if ((motionPosition >= 0) && getAdapter().isEnabled(motionPosition)) {
                    // User clicked on an actual view (and was not stopping a
                    // fling). It might be a click or a scroll. Assume it is a
                    // click until proven otherwise.
                    mTouchMode = TOUCH_MODE_DOWN;

                    // FIXME Debounce
                    if (mPendingCheckForTap == null) {
                        mPendingCheckForTap = new CheckForTap();
                    }

                    mPendingCheckForTap.x = ev.getX();
                    mPendingCheckForTap.y = ev.getY();
                    postDelayed(mPendingCheckForTap, ViewConfiguration.getTapTimeout());
                }
            }

            if (motionPosition >= 0) {
                // Remember where the motion event started
                final View v = getChildAt(motionPosition - mFirstPosition);
                mMotionViewOriginalTop = v.getTop();
            }

            mMotionX = x;
            mMotionY = y;
            mMotionPosition = motionPosition;
            mLastY = Integer.MIN_VALUE;
        }

        if (mTouchMode == TOUCH_MODE_DOWN && mMotionPosition != INVALID_POSITION
                && performButtonActionOnTouchDown(ev)) {
            removeCallbacks(mPendingCheckForTap);
        }
    }

    private void onTouchMove(MotionEvent ev, MotionEvent vtev) {
        int pointerIndex = ev.findPointerIndex(mActivePointerId);
        if (pointerIndex == -1) {
            pointerIndex = 0;
            mActivePointerId = ev.getPointerId(pointerIndex);
        }

        if (mDataChanged) {
            // Re-sync everything if data has been changed
            // since the scroll operation can query the adapter.
            layoutChildren();
        }

        final int y = (int) ev.getY(pointerIndex);

        switch (mTouchMode) {
            case TOUCH_MODE_DOWN:
            case TOUCH_MODE_TAP:
            case TOUCH_MODE_DONE_WAITING:
                // Check if we have moved far enough that it looks more like a
                // scroll than a tap. If so, we'll enter scrolling mode.
                if (startScrollIfNeeded((int) ev.getX(pointerIndex), y, vtev)) {
                    break;
                }
                // Otherwise, check containment within list bounds. If we're
                // outside bounds, cancel any active presses.
                final float x = ev.getX(pointerIndex);
                if (!pointInView(x, y, mTouchSlop)) {
                    setPressed(false);
                    final View motionView = getChildAt(mMotionPosition - mFirstPosition);
                    if (motionView != null) {
                        motionView.setPressed(false);
                    }
                    removeCallbacks(mTouchMode == TOUCH_MODE_DOWN ?
                            mPendingCheckForTap : mPendingCheckForLongPress);
                    mTouchMode = TOUCH_MODE_DONE_WAITING;
                    updateSelectorState();
                }
                break;
            case TOUCH_MODE_SCROLL:
            case TOUCH_MODE_OVERSCROLL:
                scrollIfNeeded((int) ev.getX(pointerIndex), y, vtev);
                break;
        }
    }

    private void onTouchUp(MotionEvent ev) {
        switch (mTouchMode) {
        case TOUCH_MODE_DOWN:
        case TOUCH_MODE_TAP:
        case TOUCH_MODE_DONE_WAITING:
            final int motionPosition = mMotionPosition;
            final View child = getChildAt(motionPosition - mFirstPosition);
            if (child != null) {
                if (mTouchMode != TOUCH_MODE_DOWN) {
                    child.setPressed(false);
                }

                final float x = ev.getX();
                final boolean inList = x > mListPadding.left && x < getWidth() - mListPadding.right;
                if (inList && !child.hasFocusable()) {
                    if (mPerformClick == null) {
                        mPerformClick = new PerformClick();
                    }

                    final AbsListView.PerformClick performClick = mPerformClick;
                    performClick.mClickMotionPosition = motionPosition;
                    performClick.rememberWindowAttachCount();

                    mResurrectToPosition = motionPosition;

                    if (mTouchMode == TOUCH_MODE_DOWN || mTouchMode == TOUCH_MODE_TAP) {
                        removeCallbacks(mTouchMode == TOUCH_MODE_DOWN ?
                                mPendingCheckForTap : mPendingCheckForLongPress);
                        mLayoutMode = LAYOUT_NORMAL;
                        if (!mDataChanged && mAdapter.isEnabled(motionPosition)) {
                            mTouchMode = TOUCH_MODE_TAP;
                            setSelectedPositionInt(mMotionPosition);
                            layoutChildren();
                            child.setPressed(true);
                            positionSelector(mMotionPosition, child);
                            setPressed(true);
                            if (mSelector != null) {
                                Drawable d = mSelector.getCurrent();
                                if (d != null && d instanceof TransitionDrawable) {
                                    ((TransitionDrawable) d).resetTransition();
                                }
                                mSelector.setHotspot(x, ev.getY());
                            }
                            if (mTouchModeReset != null) {
                                removeCallbacks(mTouchModeReset);
                            }
                            mTouchModeReset = new Runnable() {
                                @Override
                                public void run() {
                                    mTouchModeReset = null;
                                    mTouchMode = TOUCH_MODE_REST;
                                    child.setPressed(false);
                                    setPressed(false);
                                    if (!mDataChanged && !mIsDetaching && isAttachedToWindow()) {
                                        performClick.run();
                                    }
                                }
                            };
                            postDelayed(mTouchModeReset,
                                    ViewConfiguration.getPressedStateDuration());
                        } else {
                            mTouchMode = TOUCH_MODE_REST;
                            updateSelectorState();
                        }
                        return;
                    } else if (!mDataChanged && mAdapter.isEnabled(motionPosition)) {
                        performClick.run();
                    }
                }
            }
            mTouchMode = TOUCH_MODE_REST;
            updateSelectorState();
            break;
        case TOUCH_MODE_SCROLL:
            final int childCount = getChildCount();
            if (childCount > 0) {
                final int firstChildTop = getChildAt(0).getTop();
                final int lastChildBottom = getChildAt(childCount - 1).getBottom();
                final int contentTop = mListPadding.top;
                final int contentBottom = getHeight() - mListPadding.bottom;
                if (mFirstPosition == 0 && firstChildTop >= contentTop &&
                        mFirstPosition + childCount < mItemCount &&
                        lastChildBottom <= getHeight() - contentBottom) {
                    mTouchMode = TOUCH_MODE_REST;
                    reportScrollStateChange(OnScrollListener.SCROLL_STATE_IDLE);
                } else {
                    final VelocityTracker velocityTracker = mVelocityTracker;
                    velocityTracker.computeCurrentVelocity(1000, mMaximumVelocity);

                    final int initialVelocity = (int)
                            (velocityTracker.getYVelocity(mActivePointerId) * mVelocityScale);
                    // Fling if we have enough velocity and we aren't at a boundary.
                    // Since we can potentially overfling more than we can overscroll, don't
                    // allow the weird behavior where you can scroll to a boundary then
                    // fling further.
                    boolean flingVelocity = Math.abs(initialVelocity) > mMinimumVelocity;
                    if (flingVelocity &&
                            !((mFirstPosition == 0 &&
                                    firstChildTop == contentTop - mOverscrollDistance) ||
                              (mFirstPosition + childCount == mItemCount &&
                                    lastChildBottom == contentBottom + mOverscrollDistance))) {
                        if (!dispatchNestedPreFling(0, -initialVelocity)) {
                            if (mFlingRunnable == null) {
                                mFlingRunnable = new FlingRunnable();
                            }
                            reportScrollStateChange(OnScrollListener.SCROLL_STATE_FLING);
                            mFlingRunnable.start(-initialVelocity);
                            dispatchNestedFling(0, -initialVelocity, true);
                        } else {
                            mTouchMode = TOUCH_MODE_REST;
                            reportScrollStateChange(OnScrollListener.SCROLL_STATE_IDLE);
                        }
                    } else {
                        mTouchMode = TOUCH_MODE_REST;
                        reportScrollStateChange(OnScrollListener.SCROLL_STATE_IDLE);
                        if (mFlingRunnable != null) {
                            mFlingRunnable.endFling();
                        }
                        if (mPositionScroller != null) {
                            mPositionScroller.stop();
                        }
                        if (flingVelocity) {
                            dispatchNestedFling(0, -initialVelocity, false);
                        }
                    }
                }
            } else {
                mTouchMode = TOUCH_MODE_REST;
                reportScrollStateChange(OnScrollListener.SCROLL_STATE_IDLE);
            }
            break;

        case TOUCH_MODE_OVERSCROLL:
            if (mFlingRunnable == null) {
                mFlingRunnable = new FlingRunnable();
            }
            final VelocityTracker velocityTracker = mVelocityTracker;
            velocityTracker.computeCurrentVelocity(1000, mMaximumVelocity);
            final int initialVelocity = (int) velocityTracker.getYVelocity(mActivePointerId);

            reportScrollStateChange(OnScrollListener.SCROLL_STATE_FLING);
            if (Math.abs(initialVelocity) > mMinimumVelocity) {
                mFlingRunnable.startOverfling(-initialVelocity);
            } else {
                mFlingRunnable.startSpringback();
            }

            break;
        }

        setPressed(false);

        if (mEdgeGlowTop != null) {
            mEdgeGlowTop.onRelease();
            mEdgeGlowBottom.onRelease();
        }

        // Need to redraw since we probably aren't drawing the selector anymore
        invalidate();
        removeCallbacks(mPendingCheckForLongPress);
        recycleVelocityTracker();

        mActivePointerId = INVALID_POINTER;

        if (PROFILE_SCROLLING) {
            if (mScrollProfilingStarted) {
                Debug.stopMethodTracing();
                mScrollProfilingStarted = false;
            }
        }

        if (mScrollStrictSpan != null) {
            mScrollStrictSpan.finish();
            mScrollStrictSpan = null;
        }
    }

    private void onTouchCancel() {
        switch (mTouchMode) {
        case TOUCH_MODE_OVERSCROLL:
            if (mFlingRunnable == null) {
                mFlingRunnable = new FlingRunnable();
            }
            mFlingRunnable.startSpringback();
            break;

        case TOUCH_MODE_OVERFLING:
            // Do nothing - let it play out.
            break;

        default:
            mTouchMode = TOUCH_MODE_REST;
            setPressed(false);
            final View motionView = this.getChildAt(mMotionPosition - mFirstPosition);
            if (motionView != null) {
                motionView.setPressed(false);
            }
            clearScrollingCache();
            removeCallbacks(mPendingCheckForLongPress);
            recycleVelocityTracker();
        }

        if (mEdgeGlowTop != null) {
            mEdgeGlowTop.onRelease();
            mEdgeGlowBottom.onRelease();
        }
        mActivePointerId = INVALID_POINTER;
    }

    @Override
    protected void onOverScrolled(int scrollX, int scrollY, boolean clampedX, boolean clampedY) {
        if (mScrollY != scrollY) {
            onScrollChanged(mScrollX, scrollY, mScrollX, mScrollY);
            mScrollY = scrollY;
            invalidateParentIfNeeded();

            awakenScrollBars();
        }
    }

    @Override
    public boolean onGenericMotionEvent(MotionEvent event) {
        if ((event.getSource() & InputDevice.SOURCE_CLASS_POINTER) != 0) {
            switch (event.getAction()) {
                case MotionEvent.ACTION_SCROLL: {
                    if (mTouchMode == TOUCH_MODE_REST) {
                        final float vscroll = event.getAxisValue(MotionEvent.AXIS_VSCROLL);
                        if (vscroll != 0) {
                            final int delta = (int) (vscroll * getVerticalScrollFactor());
                            if (!trackMotionScroll(delta, delta)) {
                                return true;
                            }
                        }
                    }
                }
            }
        }
        return super.onGenericMotionEvent(event);
    }

    /**
     * Initiate a fling with the given velocity.
     *
     * <p>Applications can use this method to manually initiate a fling as if the user
     * initiated it via touch interaction.</p>
     *
     * @param velocityY Vertical velocity in pixels per second
     */
    public void fling(int velocityY) {
        if (mFlingRunnable == null) {
            mFlingRunnable = new FlingRunnable();
        }
        reportScrollStateChange(OnScrollListener.SCROLL_STATE_FLING);
        mFlingRunnable.start(-velocityY);
    }

    @Override
    public boolean onStartNestedScroll(View child, View target, int nestedScrollAxes) {
        return ((nestedScrollAxes & SCROLL_AXIS_VERTICAL) != 0);
    }

    @Override
    public void onNestedScrollAccepted(View child, View target, int axes) {
        super.onNestedScrollAccepted(child, target, axes);
        startNestedScroll(SCROLL_AXIS_VERTICAL);
    }

    @Override
    public void onNestedScroll(View target, int dxConsumed, int dyConsumed,
            int dxUnconsumed, int dyUnconsumed) {
        final int motionIndex = getChildCount() / 2;
        final View motionView = getChildAt(motionIndex);
        final int oldTop = motionView != null ? motionView.getTop() : 0;
        if (motionView == null || trackMotionScroll(-dyUnconsumed, -dyUnconsumed)) {
            int myUnconsumed = dyUnconsumed;
            int myConsumed = 0;
            if (motionView != null) {
                myConsumed = motionView.getTop() - oldTop;
                myUnconsumed -= myConsumed;
            }
            dispatchNestedScroll(0, myConsumed, 0, myUnconsumed, null);
        }
    }

    @Override
    public boolean onNestedFling(View target, float velocityX, float velocityY, boolean consumed) {
        final int childCount = getChildCount();
        if (!consumed && childCount > 0 && canScrollList((int) velocityY) &&
                Math.abs(velocityY) > mMinimumVelocity) {
            reportScrollStateChange(OnScrollListener.SCROLL_STATE_FLING);
            if (mFlingRunnable == null) {
                mFlingRunnable = new FlingRunnable();
            }
            if (!dispatchNestedPreFling(0, velocityY)) {
                mFlingRunnable.start((int) velocityY);
            }
            return true;
        }
        return dispatchNestedFling(velocityX, velocityY, consumed);
    }

    @Override
    public void draw(Canvas canvas) {
        super.draw(canvas);
        if (mEdgeGlowTop != null) {
            final int scrollY = mScrollY;
            if (!mEdgeGlowTop.isFinished()) {
                final int restoreCount = canvas.save();
                final int width = getWidth();

                int edgeY = Math.min(0, scrollY + mFirstPositionDistanceGuess);
                canvas.translate(0, edgeY);
                mEdgeGlowTop.setSize(width, getHeight());
                if (mEdgeGlowTop.draw(canvas)) {
                    invalidate(0, 0, getWidth(),
                            mEdgeGlowTop.getMaxHeight() + getPaddingTop());
                }
                canvas.restoreToCount(restoreCount);
            }
            if (!mEdgeGlowBottom.isFinished()) {
                final int restoreCount = canvas.save();
                final int width = getWidth();
                final int height = getHeight();

                int edgeX = -width;
                int edgeY = Math.max(height, scrollY + mLastPositionDistanceGuess);
                canvas.translate(edgeX, edgeY);
                canvas.rotate(180, width, 0);
                mEdgeGlowBottom.setSize(width, height);
                if (mEdgeGlowBottom.draw(canvas)) {
                    invalidate(0, getHeight() - getPaddingBottom() -
                            mEdgeGlowBottom.getMaxHeight(), getWidth(),
                            getHeight());
                }
                canvas.restoreToCount(restoreCount);
            }
        }
    }

    /**
     * @hide
     */
    public void setOverScrollEffectPadding(int leftPadding, int rightPadding) {
        mGlowPaddingLeft = leftPadding;
        mGlowPaddingRight = rightPadding;
    }

    private void initOrResetVelocityTracker() {
        if (mVelocityTracker == null) {
            mVelocityTracker = VelocityTracker.obtain();
        } else {
            mVelocityTracker.clear();
        }
    }

    private void initVelocityTrackerIfNotExists() {
        if (mVelocityTracker == null) {
            mVelocityTracker = VelocityTracker.obtain();
        }
    }

    private void recycleVelocityTracker() {
        if (mVelocityTracker != null) {
            mVelocityTracker.recycle();
            mVelocityTracker = null;
        }
    }

    @Override
    public void requestDisallowInterceptTouchEvent(boolean disallowIntercept) {
        if (disallowIntercept) {
            recycleVelocityTracker();
        }
        super.requestDisallowInterceptTouchEvent(disallowIntercept);
    }

    @Override
    public boolean onInterceptHoverEvent(MotionEvent event) {
        if (mFastScroll != null && mFastScroll.onInterceptHoverEvent(event)) {
            return true;
        }

        return super.onInterceptHoverEvent(event);
    }

    @Override
    public boolean onInterceptTouchEvent(MotionEvent ev) {
        int action = ev.getAction();
        View v;

        if (mPositionScroller != null) {
            mPositionScroller.stop();
        }

        if (mIsDetaching || !isAttachedToWindow()) {
            // Something isn't right.
            // Since we rely on being attached to get data set change notifications,
            // don't risk doing anything where we might try to resync and find things
            // in a bogus state.
            return false;
        }

        if (mFastScroll != null && mFastScroll.onInterceptTouchEvent(ev)) {
            return true;
        }

        switch (action & MotionEvent.ACTION_MASK) {
        case MotionEvent.ACTION_DOWN: {
            int touchMode = mTouchMode;
            if (touchMode == TOUCH_MODE_OVERFLING || touchMode == TOUCH_MODE_OVERSCROLL) {
                mMotionCorrection = 0;
                return true;
            }

            final int x = (int) ev.getX();
            final int y = (int) ev.getY();
            mActivePointerId = ev.getPointerId(0);

            int motionPosition = findMotionRow(y);
            if (touchMode != TOUCH_MODE_FLING && motionPosition >= 0) {
                // User clicked on an actual view (and was not stopping a fling).
                // Remember where the motion event started
                v = getChildAt(motionPosition - mFirstPosition);
                mMotionViewOriginalTop = v.getTop();
                mMotionX = x;
                mMotionY = y;
                mMotionPosition = motionPosition;
                mTouchMode = TOUCH_MODE_DOWN;
                clearScrollingCache();
            }
            mLastY = Integer.MIN_VALUE;
            initOrResetVelocityTracker();
            mVelocityTracker.addMovement(ev);
            startNestedScroll(SCROLL_AXIS_VERTICAL);
            if (touchMode == TOUCH_MODE_FLING) {
                return true;
            }
            break;
        }

        case MotionEvent.ACTION_MOVE: {
            switch (mTouchMode) {
            case TOUCH_MODE_DOWN:
                int pointerIndex = ev.findPointerIndex(mActivePointerId);
                if (pointerIndex == -1) {
                    pointerIndex = 0;
                    mActivePointerId = ev.getPointerId(pointerIndex);
                }
                final int y = (int) ev.getY(pointerIndex);
                initVelocityTrackerIfNotExists();
                mVelocityTracker.addMovement(ev);
                if (startScrollIfNeeded((int) ev.getX(pointerIndex), y, null)) {
                    return true;
                }
                break;
            }
            break;
        }

        case MotionEvent.ACTION_CANCEL:
        case MotionEvent.ACTION_UP: {
            mTouchMode = TOUCH_MODE_REST;
            mActivePointerId = INVALID_POINTER;
            recycleVelocityTracker();
            reportScrollStateChange(OnScrollListener.SCROLL_STATE_IDLE);
            stopNestedScroll();
            break;
        }

        case MotionEvent.ACTION_POINTER_UP: {
            onSecondaryPointerUp(ev);
            break;
        }
        }

        return false;
    }

    private void onSecondaryPointerUp(MotionEvent ev) {
        final int pointerIndex = (ev.getAction() & MotionEvent.ACTION_POINTER_INDEX_MASK) >>
                MotionEvent.ACTION_POINTER_INDEX_SHIFT;
        final int pointerId = ev.getPointerId(pointerIndex);
        if (pointerId == mActivePointerId) {
            // This was our active pointer going up. Choose a new
            // active pointer and adjust accordingly.
            // TODO: Make this decision more intelligent.
            final int newPointerIndex = pointerIndex == 0 ? 1 : 0;
            mMotionX = (int) ev.getX(newPointerIndex);
            mMotionY = (int) ev.getY(newPointerIndex);
            mMotionCorrection = 0;
            mActivePointerId = ev.getPointerId(newPointerIndex);
        }
    }

    /**
     * {@inheritDoc}
     */
    @Override
    public void addTouchables(ArrayList<View> views) {
        final int count = getChildCount();
        final int firstPosition = mFirstPosition;
        final ListAdapter adapter = mAdapter;

        if (adapter == null) {
            return;
        }

        for (int i = 0; i < count; i++) {
            final View child = getChildAt(i);
            if (adapter.isEnabled(firstPosition + i)) {
                views.add(child);
            }
            child.addTouchables(views);
        }
    }

    /**
     * Fires an "on scroll state changed" event to the registered
     * {@link android.widget.AbsListView.OnScrollListener}, if any. The state change
     * is fired only if the specified state is different from the previously known state.
     *
     * @param newState The new scroll state.
     */
    void reportScrollStateChange(int newState) {
        if (newState != mLastScrollState) {
            if (mOnScrollListener != null) {
                mLastScrollState = newState;
                mOnScrollListener.onScrollStateChanged(this, newState);
            }
        }
    }

    /**
     * Responsible for fling behavior. Use {@link #start(int)} to
     * initiate a fling. Each frame of the fling is handled in {@link #run()}.
     * A FlingRunnable will keep re-posting itself until the fling is done.
     *
     */
    private class FlingRunnable implements Runnable {
        /**
         * Tracks the decay of a fling scroll
         */
        private final OverScroller mScroller;

        /**
         * Y value reported by mScroller on the previous fling
         */
        private int mLastFlingY;

        private final Runnable mCheckFlywheel = new Runnable() {
            @Override
            public void run() {
                final int activeId = mActivePointerId;
                final VelocityTracker vt = mVelocityTracker;
                final OverScroller scroller = mScroller;
                if (vt == null || activeId == INVALID_POINTER) {
                    return;
                }

                vt.computeCurrentVelocity(1000, mMaximumVelocity);
                final float yvel = -vt.getYVelocity(activeId);

                if (Math.abs(yvel) >= mMinimumVelocity
                        && scroller.isScrollingInDirection(0, yvel)) {
                    // Keep the fling alive a little longer
                    postDelayed(this, FLYWHEEL_TIMEOUT);
                } else {
                    endFling();
                    mTouchMode = TOUCH_MODE_SCROLL;
                    reportScrollStateChange(OnScrollListener.SCROLL_STATE_TOUCH_SCROLL);
                }
            }
        };

        private static final int FLYWHEEL_TIMEOUT = 40; // milliseconds

        FlingRunnable() {
            mScroller = new OverScroller(getContext());
        }

        void start(int initialVelocity) {
            int initialY = initialVelocity < 0 ? Integer.MAX_VALUE : 0;
            mLastFlingY = initialY;
            mScroller.setInterpolator(null);
            mScroller.fling(0, initialY, 0, initialVelocity,
                    0, Integer.MAX_VALUE, 0, Integer.MAX_VALUE);
            mTouchMode = TOUCH_MODE_FLING;
            postOnAnimation(this);

            if (PROFILE_FLINGING) {
                if (!mFlingProfilingStarted) {
                    Debug.startMethodTracing("AbsListViewFling");
                    mFlingProfilingStarted = true;
                }
            }

            if (mFlingStrictSpan == null) {
                mFlingStrictSpan = StrictMode.enterCriticalSpan("AbsListView-fling");
            }
        }

        void startSpringback() {
            if (mScroller.springBack(0, mScrollY, 0, 0, 0, 0)) {
                mTouchMode = TOUCH_MODE_OVERFLING;
                invalidate();
                postOnAnimation(this);
            } else {
                mTouchMode = TOUCH_MODE_REST;
                reportScrollStateChange(OnScrollListener.SCROLL_STATE_IDLE);
            }
        }

        void startOverfling(int initialVelocity) {
            mScroller.setInterpolator(null);
            mScroller.fling(0, mScrollY, 0, initialVelocity, 0, 0,
                    Integer.MIN_VALUE, Integer.MAX_VALUE, 0, getHeight());
            mTouchMode = TOUCH_MODE_OVERFLING;
            invalidate();
            postOnAnimation(this);
        }

        void edgeReached(int delta) {
            mScroller.notifyVerticalEdgeReached(mScrollY, 0, mOverflingDistance);
            final int overscrollMode = getOverScrollMode();
            if (overscrollMode == OVER_SCROLL_ALWAYS ||
                    (overscrollMode == OVER_SCROLL_IF_CONTENT_SCROLLS && !contentFits())) {
                mTouchMode = TOUCH_MODE_OVERFLING;
                final int vel = (int) mScroller.getCurrVelocity();
                if (delta > 0) {
                    mEdgeGlowTop.onAbsorb(vel);
                } else {
                    mEdgeGlowBottom.onAbsorb(vel);
                }
            } else {
                mTouchMode = TOUCH_MODE_REST;
                if (mPositionScroller != null) {
                    mPositionScroller.stop();
                }
            }
            invalidate();
            postOnAnimation(this);
        }

        void startScroll(int distance, int duration, boolean linear) {
            int initialY = distance < 0 ? Integer.MAX_VALUE : 0;
            mLastFlingY = initialY;
            mScroller.setInterpolator(linear ? sLinearInterpolator : null);
            mScroller.startScroll(0, initialY, 0, distance, duration);
            mTouchMode = TOUCH_MODE_FLING;
            postOnAnimation(this);
        }

        void endFling() {
            mTouchMode = TOUCH_MODE_REST;

            removeCallbacks(this);
            removeCallbacks(mCheckFlywheel);

            reportScrollStateChange(OnScrollListener.SCROLL_STATE_IDLE);
            clearScrollingCache();
            mScroller.abortAnimation();

            if (mFlingStrictSpan != null) {
                mFlingStrictSpan.finish();
                mFlingStrictSpan = null;
            }
        }

        void flywheelTouch() {
            postDelayed(mCheckFlywheel, FLYWHEEL_TIMEOUT);
        }

        @Override
        public void run() {
            switch (mTouchMode) {
            default:
                endFling();
                return;

            case TOUCH_MODE_SCROLL:
                if (mScroller.isFinished()) {
                    return;
                }
                // Fall through
            case TOUCH_MODE_FLING: {
                if (mDataChanged) {
                    layoutChildren();
                }

                if (mItemCount == 0 || getChildCount() == 0) {
                    endFling();
                    return;
                }

                final OverScroller scroller = mScroller;
                boolean more = scroller.computeScrollOffset();
                final int y = scroller.getCurrY();

                // Flip sign to convert finger direction to list items direction
                // (e.g. finger moving down means list is moving towards the top)
                int delta = mLastFlingY - y;

                // Pretend that each frame of a fling scroll is a touch scroll
                if (delta > 0) {
                    // List is moving towards the top. Use first view as mMotionPosition
                    mMotionPosition = mFirstPosition;
                    final View firstView = getChildAt(0);
                    mMotionViewOriginalTop = firstView.getTop();

                    // Don't fling more than 1 screen
                    delta = Math.min(getHeight() - mPaddingBottom - mPaddingTop - 1, delta);
                } else {
                    // List is moving towards the bottom. Use last view as mMotionPosition
                    int offsetToLast = getChildCount() - 1;
                    mMotionPosition = mFirstPosition + offsetToLast;

                    final View lastView = getChildAt(offsetToLast);
                    mMotionViewOriginalTop = lastView.getTop();

                    // Don't fling more than 1 screen
                    delta = Math.max(-(getHeight() - mPaddingBottom - mPaddingTop - 1), delta);
                }

                // Check to see if we have bumped into the scroll limit
                View motionView = getChildAt(mMotionPosition - mFirstPosition);
                int oldTop = 0;
                if (motionView != null) {
                    oldTop = motionView.getTop();
                }

                // Don't stop just because delta is zero (it could have been rounded)
                final boolean atEdge = trackMotionScroll(delta, delta);
                final boolean atEnd = atEdge && (delta != 0);
                if (atEnd) {
                    if (motionView != null) {
                        // Tweak the scroll for how far we overshot
                        int overshoot = -(delta - (motionView.getTop() - oldTop));
                        overScrollBy(0, overshoot, 0, mScrollY, 0, 0,
                                0, mOverflingDistance, false);
                    }
                    if (more) {
                        edgeReached(delta);
                    }
                    break;
                }

                if (more && !atEnd) {
                    if (atEdge) invalidate();
                    mLastFlingY = y;
                    postOnAnimation(this);
                } else {
                    endFling();

                    if (PROFILE_FLINGING) {
                        if (mFlingProfilingStarted) {
                            Debug.stopMethodTracing();
                            mFlingProfilingStarted = false;
                        }

                        if (mFlingStrictSpan != null) {
                            mFlingStrictSpan.finish();
                            mFlingStrictSpan = null;
                        }
                    }
                }
                break;
            }

            case TOUCH_MODE_OVERFLING: {
                final OverScroller scroller = mScroller;
                if (scroller.computeScrollOffset()) {
                    final int scrollY = mScrollY;
                    final int currY = scroller.getCurrY();
                    final int deltaY = currY - scrollY;
                    if (overScrollBy(0, deltaY, 0, scrollY, 0, 0,
                            0, mOverflingDistance, false)) {
                        final boolean crossDown = scrollY <= 0 && currY > 0;
                        final boolean crossUp = scrollY >= 0 && currY < 0;
                        if (crossDown || crossUp) {
                            int velocity = (int) scroller.getCurrVelocity();
                            if (crossUp) velocity = -velocity;

                            // Don't flywheel from this; we're just continuing things.
                            scroller.abortAnimation();
                            start(velocity);
                        } else {
                            startSpringback();
                        }
                    } else {
                        invalidate();
                        postOnAnimation(this);
                    }
                } else {
                    endFling();
                }
                break;
            }
            }
        }
    }

    /**
     * The amount of friction applied to flings. The default value
     * is {@link ViewConfiguration#getScrollFriction}.
     */
    public void setFriction(float friction) {
        if (mFlingRunnable == null) {
            mFlingRunnable = new FlingRunnable();
        }
        mFlingRunnable.mScroller.setFriction(friction);
    }

    /**
     * Sets a scale factor for the fling velocity. The initial scale
     * factor is 1.0.
     *
     * @param scale The scale factor to multiply the velocity by.
     */
    public void setVelocityScale(float scale) {
        mVelocityScale = scale;
    }

    /**
     * Override this for better control over position scrolling.
     */
    AbsPositionScroller createPositionScroller() {
        return new PositionScroller();
    }

    /**
     * Smoothly scroll to the specified adapter position. The view will
     * scroll such that the indicated position is displayed.
     * @param position Scroll to this adapter position.
     */
    public void smoothScrollToPosition(int position) {
        if (mPositionScroller == null) {
            mPositionScroller = createPositionScroller();
        }
        mPositionScroller.start(position);
    }

    /**
     * Smoothly scroll to the specified adapter position. The view will scroll
     * such that the indicated position is displayed <code>offset</code> pixels below
     * the top edge of the view. If this is impossible, (e.g. the offset would scroll
     * the first or last item beyond the boundaries of the list) it will get as close
     * as possible. The scroll will take <code>duration</code> milliseconds to complete.
     *
     * @param position Position to scroll to
     * @param offset Desired distance in pixels of <code>position</code> from the top
     *               of the view when scrolling is finished
     * @param duration Number of milliseconds to use for the scroll
     */
    public void smoothScrollToPositionFromTop(int position, int offset, int duration) {
        if (mPositionScroller == null) {
            mPositionScroller = createPositionScroller();
        }
        mPositionScroller.startWithOffset(position, offset, duration);
    }

    /**
     * Smoothly scroll to the specified adapter position. The view will scroll
     * such that the indicated position is displayed <code>offset</code> pixels below
     * the top edge of the view. If this is impossible, (e.g. the offset would scroll
     * the first or last item beyond the boundaries of the list) it will get as close
     * as possible.
     *
     * @param position Position to scroll to
     * @param offset Desired distance in pixels of <code>position</code> from the top
     *               of the view when scrolling is finished
     */
    public void smoothScrollToPositionFromTop(int position, int offset) {
        if (mPositionScroller == null) {
            mPositionScroller = createPositionScroller();
        }
        mPositionScroller.startWithOffset(position, offset, offset);
    }

    /**
     * Smoothly scroll to the specified adapter position. The view will
     * scroll such that the indicated position is displayed, but it will
     * stop early if scrolling further would scroll boundPosition out of
     * view.
     *
     * @param position Scroll to this adapter position.
     * @param boundPosition Do not scroll if it would move this adapter
     *          position out of view.
     */
    public void smoothScrollToPosition(int position, int boundPosition) {
        if (mPositionScroller == null) {
            mPositionScroller = createPositionScroller();
        }
        mPositionScroller.start(position, boundPosition);
    }

    /**
     * Smoothly scroll by distance pixels over duration milliseconds.
     * @param distance Distance to scroll in pixels.
     * @param duration Duration of the scroll animation in milliseconds.
     */
    public void smoothScrollBy(int distance, int duration) {
        smoothScrollBy(distance, duration, false);
    }

    void smoothScrollBy(int distance, int duration, boolean linear) {
        if (mFlingRunnable == null) {
            mFlingRunnable = new FlingRunnable();
        }

        // No sense starting to scroll if we're not going anywhere
        final int firstPos = mFirstPosition;
        final int childCount = getChildCount();
        final int lastPos = firstPos + childCount;
        final int topLimit = getPaddingTop();
        final int bottomLimit = getHeight() - getPaddingBottom();

        if (distance == 0 || mItemCount == 0 || childCount == 0 ||
                (firstPos == 0 && getChildAt(0).getTop() == topLimit && distance < 0) ||
                (lastPos == mItemCount &&
                        getChildAt(childCount - 1).getBottom() == bottomLimit && distance > 0)) {
            mFlingRunnable.endFling();
            if (mPositionScroller != null) {
                mPositionScroller.stop();
            }
        } else {
            reportScrollStateChange(OnScrollListener.SCROLL_STATE_FLING);
            mFlingRunnable.startScroll(distance, duration, linear);
        }
    }

    /**
     * Allows RemoteViews to scroll relatively to a position.
     */
    void smoothScrollByOffset(int position) {
        int index = -1;
        if (position < 0) {
            index = getFirstVisiblePosition();
        } else if (position > 0) {
            index = getLastVisiblePosition();
        }

        if (index > -1) {
            View child = getChildAt(index - getFirstVisiblePosition());
            if (child != null) {
                Rect visibleRect = new Rect();
                if (child.getGlobalVisibleRect(visibleRect)) {
                    // the child is partially visible
                    int childRectArea = child.getWidth() * child.getHeight();
                    int visibleRectArea = visibleRect.width() * visibleRect.height();
                    float visibleArea = (visibleRectArea / (float) childRectArea);
                    final float visibleThreshold = 0.75f;
                    if ((position < 0) && (visibleArea < visibleThreshold)) {
                        // the top index is not perceivably visible so offset
                        // to account for showing that top index as well
                        ++index;
                    } else if ((position > 0) && (visibleArea < visibleThreshold)) {
                        // the bottom index is not perceivably visible so offset
                        // to account for showing that bottom index as well
                        --index;
                    }
                }
                smoothScrollToPosition(Math.max(0, Math.min(getCount(), index + position)));
            }
        }
    }

    private void createScrollingCache() {
        if (mScrollingCacheEnabled && !mCachingStarted && !isHardwareAccelerated()) {
            setChildrenDrawnWithCacheEnabled(true);
            setChildrenDrawingCacheEnabled(true);
            mCachingStarted = mCachingActive = true;
        }
    }

    private void clearScrollingCache() {
        if (!isHardwareAccelerated()) {
            if (mClearScrollingCache == null) {
                mClearScrollingCache = new Runnable() {
                    @Override
                    public void run() {
                        if (mCachingStarted) {
                            mCachingStarted = mCachingActive = false;
                            setChildrenDrawnWithCacheEnabled(false);
                            if ((mPersistentDrawingCache & PERSISTENT_SCROLLING_CACHE) == 0) {
                                setChildrenDrawingCacheEnabled(false);
                            }
                            if (!isAlwaysDrawnWithCacheEnabled()) {
                                invalidate();
                            }
                        }
                    }
                };
            }
            post(mClearScrollingCache);
        }
    }

    /**
     * Scrolls the list items within the view by a specified number of pixels.
     *
     * @param y the amount of pixels to scroll by vertically
     * @see #canScrollList(int)
     */
    public void scrollListBy(int y) {
        trackMotionScroll(-y, -y);
    }

    /**
     * Check if the items in the list can be scrolled in a certain direction.
     *
     * @param direction Negative to check scrolling up, positive to check
     *            scrolling down.
     * @return true if the list can be scrolled in the specified direction,
     *         false otherwise.
     * @see #scrollListBy(int)
     */
    public boolean canScrollList(int direction) {
        final int childCount = getChildCount();
        if (childCount == 0) {
            return false;
        }

        final int firstPosition = mFirstPosition;
        final Rect listPadding = mListPadding;
        if (direction > 0) {
            final int lastBottom = getChildAt(childCount - 1).getBottom();
            final int lastPosition = firstPosition + childCount;
            return lastPosition < mItemCount || lastBottom > getHeight() - listPadding.bottom;
        } else {
            final int firstTop = getChildAt(0).getTop();
            return firstPosition > 0 || firstTop < listPadding.top;
        }
    }

    /**
     * Track a motion scroll
     *
     * @param deltaY Amount to offset mMotionView. This is the accumulated delta since the motion
     *        began. Positive numbers mean the user's finger is moving down the screen.
     * @param incrementalDeltaY Change in deltaY from the previous event.
     * @return true if we're already at the beginning/end of the list and have nothing to do.
     */
    boolean trackMotionScroll(int deltaY, int incrementalDeltaY) {
        final int childCount = getChildCount();
        if (childCount == 0) {
            return true;
        }

        final int firstTop = getChildAt(0).getTop();
        final int lastBottom = getChildAt(childCount - 1).getBottom();

        final Rect listPadding = mListPadding;

        // "effective padding" In this case is the amount of padding that affects
        // how much space should not be filled by items. If we don't clip to padding
        // there is no effective padding.
        int effectivePaddingTop = 0;
        int effectivePaddingBottom = 0;
        if ((mGroupFlags & CLIP_TO_PADDING_MASK) == CLIP_TO_PADDING_MASK) {
            effectivePaddingTop = listPadding.top;
            effectivePaddingBottom = listPadding.bottom;
        }

         // FIXME account for grid vertical spacing too?
        final int spaceAbove = effectivePaddingTop - firstTop;
        final int end = getHeight() - effectivePaddingBottom;
        final int spaceBelow = lastBottom - end;

        final int height = getHeight() - mPaddingBottom - mPaddingTop;
        if (deltaY < 0) {
            deltaY = Math.max(-(height - 1), deltaY);
        } else {
            deltaY = Math.min(height - 1, deltaY);
        }

        if (incrementalDeltaY < 0) {
            incrementalDeltaY = Math.max(-(height - 1), incrementalDeltaY);
        } else {
            incrementalDeltaY = Math.min(height - 1, incrementalDeltaY);
        }

        final int firstPosition = mFirstPosition;

        // Update our guesses for where the first and last views are
        if (firstPosition == 0) {
            mFirstPositionDistanceGuess = firstTop - listPadding.top;
        } else {
            mFirstPositionDistanceGuess += incrementalDeltaY;
        }
        if (firstPosition + childCount == mItemCount) {
            mLastPositionDistanceGuess = lastBottom + listPadding.bottom;
        } else {
            mLastPositionDistanceGuess += incrementalDeltaY;
        }

        final boolean cannotScrollDown = (firstPosition == 0 &&
                firstTop >= listPadding.top && incrementalDeltaY >= 0);
        final boolean cannotScrollUp = (firstPosition + childCount == mItemCount &&
                lastBottom <= getHeight() - listPadding.bottom && incrementalDeltaY <= 0);

        if (cannotScrollDown || cannotScrollUp) {
            return incrementalDeltaY != 0;
        }

        final boolean down = incrementalDeltaY < 0;

        final boolean inTouchMode = isInTouchMode();
        if (inTouchMode) {
            hideSelector();
        }

        final int headerViewsCount = getHeaderViewsCount();
        final int footerViewsStart = mItemCount - getFooterViewsCount();

        int start = 0;
        int count = 0;

        if (down) {
            int top = -incrementalDeltaY;
            if ((mGroupFlags & CLIP_TO_PADDING_MASK) == CLIP_TO_PADDING_MASK) {
                top += listPadding.top;
            }
            for (int i = 0; i < childCount; i++) {
                final View child = getChildAt(i);
                if (child.getBottom() >= top) {
                    break;
                } else {
                    count++;
                    int position = firstPosition + i;
                    if (position >= headerViewsCount && position < footerViewsStart) {
                        // The view will be rebound to new data, clear any
                        // system-managed transient state.
                        if (child.isAccessibilityFocused()) {
                            child.clearAccessibilityFocus();
                        }
                        mRecycler.addScrapView(child, position);
                    }
                }
            }
        } else {
            int bottom = getHeight() - incrementalDeltaY;
            if ((mGroupFlags & CLIP_TO_PADDING_MASK) == CLIP_TO_PADDING_MASK) {
                bottom -= listPadding.bottom;
            }
            for (int i = childCount - 1; i >= 0; i--) {
                final View child = getChildAt(i);
                if (child.getTop() <= bottom) {
                    break;
                } else {
                    start = i;
                    count++;
                    int position = firstPosition + i;
                    if (position >= headerViewsCount && position < footerViewsStart) {
                        // The view will be rebound to new data, clear any
                        // system-managed transient state.
                        if (child.isAccessibilityFocused()) {
                            child.clearAccessibilityFocus();
                        }
                        mRecycler.addScrapView(child, position);
                    }
                }
            }
        }

        mMotionViewNewTop = mMotionViewOriginalTop + deltaY;

        mBlockLayoutRequests = true;

        if (count > 0) {
            detachViewsFromParent(start, count);
            mRecycler.removeSkippedScrap();
        }

        // invalidate before moving the children to avoid unnecessary invalidate
        // calls to bubble up from the children all the way to the top
        if (!awakenScrollBars()) {
           invalidate();
        }

        offsetChildrenTopAndBottom(incrementalDeltaY);

        if (down) {
            mFirstPosition += count;
        }

        final int absIncrementalDeltaY = Math.abs(incrementalDeltaY);
        if (spaceAbove < absIncrementalDeltaY || spaceBelow < absIncrementalDeltaY) {
            fillGap(down);
        }

        if (!inTouchMode && mSelectedPosition != INVALID_POSITION) {
            final int childIndex = mSelectedPosition - mFirstPosition;
            if (childIndex >= 0 && childIndex < getChildCount()) {
                positionSelector(mSelectedPosition, getChildAt(childIndex));
            }
        } else if (mSelectorPosition != INVALID_POSITION) {
            final int childIndex = mSelectorPosition - mFirstPosition;
            if (childIndex >= 0 && childIndex < getChildCount()) {
                positionSelector(INVALID_POSITION, getChildAt(childIndex));
            }
        } else {
            mSelectorRect.setEmpty();
        }

        mBlockLayoutRequests = false;

        invokeOnItemScrollListener();

        return false;
    }

    /**
     * Returns the number of header views in the list. Header views are special views
     * at the top of the list that should not be recycled during a layout.
     *
     * @return The number of header views, 0 in the default implementation.
     */
    int getHeaderViewsCount() {
        return 0;
    }

    /**
     * Returns the number of footer views in the list. Footer views are special views
     * at the bottom of the list that should not be recycled during a layout.
     *
     * @return The number of footer views, 0 in the default implementation.
     */
    int getFooterViewsCount() {
        return 0;
    }

    /**
     * Fills the gap left open by a touch-scroll. During a touch scroll, children that
     * remain on screen are shifted and the other ones are discarded. The role of this
     * method is to fill the gap thus created by performing a partial layout in the
     * empty space.
     *
     * @param down true if the scroll is going down, false if it is going up
     */
    abstract void fillGap(boolean down);

    void hideSelector() {
        if (mSelectedPosition != INVALID_POSITION) {
            if (mLayoutMode != LAYOUT_SPECIFIC) {
                mResurrectToPosition = mSelectedPosition;
            }
            if (mNextSelectedPosition >= 0 && mNextSelectedPosition != mSelectedPosition) {
                mResurrectToPosition = mNextSelectedPosition;
            }
            setSelectedPositionInt(INVALID_POSITION);
            setNextSelectedPositionInt(INVALID_POSITION);
            mSelectedTop = 0;
        }
    }

    /**
     * @return A position to select. First we try mSelectedPosition. If that has been clobbered by
     * entering touch mode, we then try mResurrectToPosition. Values are pinned to the range
     * of items available in the adapter
     */
    int reconcileSelectedPosition() {
        int position = mSelectedPosition;
        if (position < 0) {
            position = mResurrectToPosition;
        }
        position = Math.max(0, position);
        position = Math.min(position, mItemCount - 1);
        return position;
    }

    /**
     * Find the row closest to y. This row will be used as the motion row when scrolling
     *
     * @param y Where the user touched
     * @return The position of the first (or only) item in the row containing y
     */
    abstract int findMotionRow(int y);

    /**
     * Find the row closest to y. This row will be used as the motion row when scrolling.
     *
     * @param y Where the user touched
     * @return The position of the first (or only) item in the row closest to y
     */
    int findClosestMotionRow(int y) {
        final int childCount = getChildCount();
        if (childCount == 0) {
            return INVALID_POSITION;
        }

        final int motionRow = findMotionRow(y);
        return motionRow != INVALID_POSITION ? motionRow : mFirstPosition + childCount - 1;
    }

    /**
     * Causes all the views to be rebuilt and redrawn.
     */
    public void invalidateViews() {
        mDataChanged = true;
        rememberSyncState();
        requestLayout();
        invalidate();
    }

    /**
     * If there is a selection returns false.
     * Otherwise resurrects the selection and returns true if resurrected.
     */
    boolean resurrectSelectionIfNeeded() {
        if (mSelectedPosition < 0 && resurrectSelection()) {
            updateSelectorState();
            return true;
        }
        return false;
    }

    /**
     * Makes the item at the supplied position selected.
     *
     * @param position the position of the new selection
     */
    abstract void setSelectionInt(int position);

    /**
     * Attempt to bring the selection back if the user is switching from touch
     * to trackball mode
     * @return Whether selection was set to something.
     */
    boolean resurrectSelection() {
        final int childCount = getChildCount();

        if (childCount <= 0) {
            return false;
        }

        int selectedTop = 0;
        int selectedPos;
        int childrenTop = mListPadding.top;
        int childrenBottom = mBottom - mTop - mListPadding.bottom;
        final int firstPosition = mFirstPosition;
        final int toPosition = mResurrectToPosition;
        boolean down = true;

        if (toPosition >= firstPosition && toPosition < firstPosition + childCount) {
            selectedPos = toPosition;

            final View selected = getChildAt(selectedPos - mFirstPosition);
            selectedTop = selected.getTop();
            int selectedBottom = selected.getBottom();

            // We are scrolled, don't get in the fade
            if (selectedTop < childrenTop) {
                selectedTop = childrenTop + getVerticalFadingEdgeLength();
            } else if (selectedBottom > childrenBottom) {
                selectedTop = childrenBottom - selected.getMeasuredHeight()
                        - getVerticalFadingEdgeLength();
            }
        } else {
            if (toPosition < firstPosition) {
                // Default to selecting whatever is first
                selectedPos = firstPosition;
                for (int i = 0; i < childCount; i++) {
                    final View v = getChildAt(i);
                    final int top = v.getTop();

                    if (i == 0) {
                        // Remember the position of the first item
                        selectedTop = top;
                        // See if we are scrolled at all
                        if (firstPosition > 0 || top < childrenTop) {
                            // If we are scrolled, don't select anything that is
                            // in the fade region
                            childrenTop += getVerticalFadingEdgeLength();
                        }
                    }
                    if (top >= childrenTop) {
                        // Found a view whose top is fully visisble
                        selectedPos = firstPosition + i;
                        selectedTop = top;
                        break;
                    }
                }
            } else {
                final int itemCount = mItemCount;
                down = false;
                selectedPos = firstPosition + childCount - 1;

                for (int i = childCount - 1; i >= 0; i--) {
                    final View v = getChildAt(i);
                    final int top = v.getTop();
                    final int bottom = v.getBottom();

                    if (i == childCount - 1) {
                        selectedTop = top;
                        if (firstPosition + childCount < itemCount || bottom > childrenBottom) {
                            childrenBottom -= getVerticalFadingEdgeLength();
                        }
                    }

                    if (bottom <= childrenBottom) {
                        selectedPos = firstPosition + i;
                        selectedTop = top;
                        break;
                    }
                }
            }
        }

        mResurrectToPosition = INVALID_POSITION;
        removeCallbacks(mFlingRunnable);
        if (mPositionScroller != null) {
            mPositionScroller.stop();
        }
        mTouchMode = TOUCH_MODE_REST;
        clearScrollingCache();
        mSpecificTop = selectedTop;
        selectedPos = lookForSelectablePosition(selectedPos, down);
        if (selectedPos >= firstPosition && selectedPos <= getLastVisiblePosition()) {
            mLayoutMode = LAYOUT_SPECIFIC;
            updateSelectorState();
            setSelectionInt(selectedPos);
            invokeOnItemScrollListener();
        } else {
            selectedPos = INVALID_POSITION;
        }
        reportScrollStateChange(OnScrollListener.SCROLL_STATE_IDLE);

        return selectedPos >= 0;
    }

    void confirmCheckedPositionsById() {
        // Clear out the positional check states, we'll rebuild it below from IDs.
        mCheckStates.clear();

        boolean checkedCountChanged = false;
        for (int checkedIndex = 0; checkedIndex < mCheckedIdStates.size(); checkedIndex++) {
            final long id = mCheckedIdStates.keyAt(checkedIndex);
            final int lastPos = mCheckedIdStates.valueAt(checkedIndex);

            final long lastPosId = mAdapter.getItemId(lastPos);
            if (id != lastPosId) {
                // Look around to see if the ID is nearby. If not, uncheck it.
                final int start = Math.max(0, lastPos - CHECK_POSITION_SEARCH_DISTANCE);
                final int end = Math.min(lastPos + CHECK_POSITION_SEARCH_DISTANCE, mItemCount);
                boolean found = false;
                for (int searchPos = start; searchPos < end; searchPos++) {
                    final long searchId = mAdapter.getItemId(searchPos);
                    if (id == searchId) {
                        found = true;
                        mCheckStates.put(searchPos, true);
                        mCheckedIdStates.setValueAt(checkedIndex, searchPos);
                        break;
                    }
                }

                if (!found) {
                    mCheckedIdStates.delete(id);
                    checkedIndex--;
                    mCheckedItemCount--;
                    checkedCountChanged = true;
                    if (mChoiceActionMode != null && mMultiChoiceModeCallback != null) {
                        mMultiChoiceModeCallback.onItemCheckedStateChanged(mChoiceActionMode,
                                lastPos, id, false);
                    }
                }
            } else {
                mCheckStates.put(lastPos, true);
            }
        }

        if (checkedCountChanged && mChoiceActionMode != null) {
            mChoiceActionMode.invalidate();
        }
    }

    @Override
    protected void handleDataChanged() {
        int count = mItemCount;
        int lastHandledItemCount = mLastHandledItemCount;
        mLastHandledItemCount = mItemCount;

        if (mChoiceMode != CHOICE_MODE_NONE && mAdapter != null && mAdapter.hasStableIds()) {
            confirmCheckedPositionsById();
        }

        // TODO: In the future we can recycle these views based on stable ID instead.
        mRecycler.clearTransientStateViews();

        if (count > 0) {
            int newPos;
            int selectablePos;

            // Find the row we are supposed to sync to
            if (mNeedSync) {
                // Update this first, since setNextSelectedPositionInt inspects it
                mNeedSync = false;
                mPendingSync = null;

                if (mTranscriptMode == TRANSCRIPT_MODE_ALWAYS_SCROLL) {
                    mLayoutMode = LAYOUT_FORCE_BOTTOM;
                    return;
                } else if (mTranscriptMode == TRANSCRIPT_MODE_NORMAL) {
                    if (mForceTranscriptScroll) {
                        mForceTranscriptScroll = false;
                        mLayoutMode = LAYOUT_FORCE_BOTTOM;
                        return;
                    }
                    final int childCount = getChildCount();
                    final int listBottom = getHeight() - getPaddingBottom();
                    final View lastChild = getChildAt(childCount - 1);
                    final int lastBottom = lastChild != null ? lastChild.getBottom() : listBottom;
                    if (mFirstPosition + childCount >= lastHandledItemCount &&
                            lastBottom <= listBottom) {
                        mLayoutMode = LAYOUT_FORCE_BOTTOM;
                        return;
                    }
                    // Something new came in and we didn't scroll; give the user a clue that
                    // there's something new.
                    awakenScrollBars();
                }

                switch (mSyncMode) {
                case SYNC_SELECTED_POSITION:
                    if (isInTouchMode()) {
                        // We saved our state when not in touch mode. (We know this because
                        // mSyncMode is SYNC_SELECTED_POSITION.) Now we are trying to
                        // restore in touch mode. Just leave mSyncPosition as it is (possibly
                        // adjusting if the available range changed) and return.
                        mLayoutMode = LAYOUT_SYNC;
                        mSyncPosition = Math.min(Math.max(0, mSyncPosition), count - 1);

                        return;
                    } else {
                        // See if we can find a position in the new data with the same
                        // id as the old selection. This will change mSyncPosition.
                        newPos = findSyncPosition();
                        if (newPos >= 0) {
                            // Found it. Now verify that new selection is still selectable
                            selectablePos = lookForSelectablePosition(newPos, true);
                            if (selectablePos == newPos) {
                                // Same row id is selected
                                mSyncPosition = newPos;

                                if (mSyncHeight == getHeight()) {
                                    // If we are at the same height as when we saved state, try
                                    // to restore the scroll position too.
                                    mLayoutMode = LAYOUT_SYNC;
                                } else {
                                    // We are not the same height as when the selection was saved, so
                                    // don't try to restore the exact position
                                    mLayoutMode = LAYOUT_SET_SELECTION;
                                }

                                // Restore selection
                                setNextSelectedPositionInt(newPos);
                                return;
                            }
                        }
                    }
                    break;
                case SYNC_FIRST_POSITION:
                    // Leave mSyncPosition as it is -- just pin to available range
                    mLayoutMode = LAYOUT_SYNC;
                    mSyncPosition = Math.min(Math.max(0, mSyncPosition), count - 1);

                    return;
                }
            }

            if (!isInTouchMode()) {
                // We couldn't find matching data -- try to use the same position
                newPos = getSelectedItemPosition();

                // Pin position to the available range
                if (newPos >= count) {
                    newPos = count - 1;
                }
                if (newPos < 0) {
                    newPos = 0;
                }

                // Make sure we select something selectable -- first look down
                selectablePos = lookForSelectablePosition(newPos, true);

                if (selectablePos >= 0) {
                    setNextSelectedPositionInt(selectablePos);
                    return;
                } else {
                    // Looking down didn't work -- try looking up
                    selectablePos = lookForSelectablePosition(newPos, false);
                    if (selectablePos >= 0) {
                        setNextSelectedPositionInt(selectablePos);
                        return;
                    }
                }
            } else {

                // We already know where we want to resurrect the selection
                if (mResurrectToPosition >= 0) {
                    return;
                }
            }

        }

        // Nothing is selected. Give up and reset everything.
        mLayoutMode = mStackFromBottom ? LAYOUT_FORCE_BOTTOM : LAYOUT_FORCE_TOP;
        mSelectedPosition = INVALID_POSITION;
        mSelectedRowId = INVALID_ROW_ID;
        mNextSelectedPosition = INVALID_POSITION;
        mNextSelectedRowId = INVALID_ROW_ID;
        mNeedSync = false;
        mPendingSync = null;
        mSelectorPosition = INVALID_POSITION;
        checkSelectionChanged();
    }

    @Override
    protected void onDisplayHint(int hint) {
        super.onDisplayHint(hint);
        switch (hint) {
            case INVISIBLE:
                if (mPopup != null && mPopup.isShowing()) {
                    dismissPopup();
                }
                break;
            case VISIBLE:
                if (mFiltered && mPopup != null && !mPopup.isShowing()) {
                    showPopup();
                }
                break;
        }
        mPopupHidden = hint == INVISIBLE;
    }

    /**
     * Removes the filter window
     */
    private void dismissPopup() {
        if (mPopup != null) {
            mPopup.dismiss();
        }
    }

    /**
     * Shows the filter window
     */
    private void showPopup() {
        // Make sure we have a window before showing the popup
        if (getWindowVisibility() == View.VISIBLE) {
            createTextFilter(true);
            positionPopup();
            // Make sure we get focus if we are showing the popup
            checkFocus();
        }
    }

    private void positionPopup() {
        int screenHeight = getResources().getDisplayMetrics().heightPixels;
        final int[] xy = new int[2];
        getLocationOnScreen(xy);
        // TODO: The 20 below should come from the theme
        // TODO: And the gravity should be defined in the theme as well
        final int bottomGap = screenHeight - xy[1] - getHeight() + (int) (mDensityScale * 20);
        if (!mPopup.isShowing()) {
            mPopup.showAtLocation(this, Gravity.BOTTOM | Gravity.CENTER_HORIZONTAL,
                    xy[0], bottomGap);
        } else {
            mPopup.update(xy[0], bottomGap, -1, -1);
        }
    }

    /**
     * What is the distance between the source and destination rectangles given the direction of
     * focus navigation between them? The direction basically helps figure out more quickly what is
     * self evident by the relationship between the rects...
     *
     * @param source the source rectangle
     * @param dest the destination rectangle
     * @param direction the direction
     * @return the distance between the rectangles
     */
    static int getDistance(Rect source, Rect dest, int direction) {
        int sX, sY; // source x, y
        int dX, dY; // dest x, y
        switch (direction) {
        case View.FOCUS_RIGHT:
            sX = source.right;
            sY = source.top + source.height() / 2;
            dX = dest.left;
            dY = dest.top + dest.height() / 2;
            break;
        case View.FOCUS_DOWN:
            sX = source.left + source.width() / 2;
            sY = source.bottom;
            dX = dest.left + dest.width() / 2;
            dY = dest.top;
            break;
        case View.FOCUS_LEFT:
            sX = source.left;
            sY = source.top + source.height() / 2;
            dX = dest.right;
            dY = dest.top + dest.height() / 2;
            break;
        case View.FOCUS_UP:
            sX = source.left + source.width() / 2;
            sY = source.top;
            dX = dest.left + dest.width() / 2;
            dY = dest.bottom;
            break;
        case View.FOCUS_FORWARD:
        case View.FOCUS_BACKWARD:
            sX = source.right + source.width() / 2;
            sY = source.top + source.height() / 2;
            dX = dest.left + dest.width() / 2;
            dY = dest.top + dest.height() / 2;
            break;
        default:
            throw new IllegalArgumentException("direction must be one of "
                    + "{FOCUS_UP, FOCUS_DOWN, FOCUS_LEFT, FOCUS_RIGHT, "
                    + "FOCUS_FORWARD, FOCUS_BACKWARD}.");
        }
        int deltaX = dX - sX;
        int deltaY = dY - sY;
        return deltaY * deltaY + deltaX * deltaX;
    }

    @Override
    protected boolean isInFilterMode() {
        return mFiltered;
    }

    /**
     * Sends a key to the text filter window
     *
     * @param keyCode The keycode for the event
     * @param event The actual key event
     *
     * @return True if the text filter handled the event, false otherwise.
     */
    boolean sendToTextFilter(int keyCode, int count, KeyEvent event) {
        if (!acceptFilter()) {
            return false;
        }

        boolean handled = false;
        boolean okToSend = true;
        switch (keyCode) {
        case KeyEvent.KEYCODE_DPAD_UP:
        case KeyEvent.KEYCODE_DPAD_DOWN:
        case KeyEvent.KEYCODE_DPAD_LEFT:
        case KeyEvent.KEYCODE_DPAD_RIGHT:
        case KeyEvent.KEYCODE_DPAD_CENTER:
        case KeyEvent.KEYCODE_ENTER:
            okToSend = false;
            break;
        case KeyEvent.KEYCODE_BACK:
            if (mFiltered && mPopup != null && mPopup.isShowing()) {
                if (event.getAction() == KeyEvent.ACTION_DOWN
                        && event.getRepeatCount() == 0) {
                    KeyEvent.DispatcherState state = getKeyDispatcherState();
                    if (state != null) {
                        state.startTracking(event, this);
                    }
                    handled = true;
                } else if (event.getAction() == KeyEvent.ACTION_UP
                        && event.isTracking() && !event.isCanceled()) {
                    handled = true;
                    mTextFilter.setText("");
                }
            }
            okToSend = false;
            break;
        case KeyEvent.KEYCODE_SPACE:
            // Only send spaces once we are filtered
            okToSend = mFiltered;
            break;
        }

        if (okToSend) {
            createTextFilter(true);

            KeyEvent forwardEvent = event;
            if (forwardEvent.getRepeatCount() > 0) {
                forwardEvent = KeyEvent.changeTimeRepeat(event, event.getEventTime(), 0);
            }

            int action = event.getAction();
            switch (action) {
                case KeyEvent.ACTION_DOWN:
                    handled = mTextFilter.onKeyDown(keyCode, forwardEvent);
                    break;

                case KeyEvent.ACTION_UP:
                    handled = mTextFilter.onKeyUp(keyCode, forwardEvent);
                    break;

                case KeyEvent.ACTION_MULTIPLE:
                    handled = mTextFilter.onKeyMultiple(keyCode, count, event);
                    break;
            }
        }
        return handled;
    }

    /**
     * Return an InputConnection for editing of the filter text.
     */
    @Override
    public InputConnection onCreateInputConnection(EditorInfo outAttrs) {
        if (isTextFilterEnabled()) {
            if (mPublicInputConnection == null) {
                mDefInputConnection = new BaseInputConnection(this, false);
                mPublicInputConnection = new InputConnectionWrapper(outAttrs);
            }
            outAttrs.inputType = EditorInfo.TYPE_CLASS_TEXT | EditorInfo.TYPE_TEXT_VARIATION_FILTER;
            outAttrs.imeOptions = EditorInfo.IME_ACTION_DONE;
            return mPublicInputConnection;
        }
        return null;
    }

    private class InputConnectionWrapper implements InputConnection {
        private final EditorInfo mOutAttrs;
        private InputConnection mTarget;

        public InputConnectionWrapper(EditorInfo outAttrs) {
            mOutAttrs = outAttrs;
        }

        private InputConnection getTarget() {
            if (mTarget == null) {
                mTarget = getTextFilterInput().onCreateInputConnection(mOutAttrs);
            }
            return mTarget;
        }

        @Override
        public boolean reportFullscreenMode(boolean enabled) {
            // Use our own input connection, since it is
            // the "real" one the IME is talking with.
            return mDefInputConnection.reportFullscreenMode(enabled);
        }

        @Override
        public boolean performEditorAction(int editorAction) {
            // The editor is off in its own window; we need to be
            // the one that does this.
            if (editorAction == EditorInfo.IME_ACTION_DONE) {
                InputMethodManager imm = (InputMethodManager)
                        getContext().getSystemService(Context.INPUT_METHOD_SERVICE);
                if (imm != null) {
                    imm.hideSoftInputFromWindow(getWindowToken(), 0);
                }
                return true;
            }
            return false;
        }

        @Override
        public boolean sendKeyEvent(KeyEvent event) {
            // Use our own input connection, since the filter
            // text view may not be shown in a window so has
            // no ViewAncestor to dispatch events with.
            return mDefInputConnection.sendKeyEvent(event);
        }

        @Override
        public CharSequence getTextBeforeCursor(int n, int flags) {
            if (mTarget == null) return "";
            return mTarget.getTextBeforeCursor(n, flags);
        }

        @Override
        public CharSequence getTextAfterCursor(int n, int flags) {
            if (mTarget == null) return "";
            return mTarget.getTextAfterCursor(n, flags);
        }

        @Override
        public CharSequence getSelectedText(int flags) {
            if (mTarget == null) return "";
            return mTarget.getSelectedText(flags);
        }

        @Override
        public int getCursorCapsMode(int reqModes) {
            if (mTarget == null) return InputType.TYPE_TEXT_FLAG_CAP_SENTENCES;
            return mTarget.getCursorCapsMode(reqModes);
        }

        @Override
        public ExtractedText getExtractedText(ExtractedTextRequest request, int flags) {
            return getTarget().getExtractedText(request, flags);
        }

        @Override
        public boolean deleteSurroundingText(int beforeLength, int afterLength) {
            return getTarget().deleteSurroundingText(beforeLength, afterLength);
        }

        @Override
        public boolean setComposingText(CharSequence text, int newCursorPosition) {
            return getTarget().setComposingText(text, newCursorPosition);
        }

        @Override
        public boolean setComposingRegion(int start, int end) {
            return getTarget().setComposingRegion(start, end);
        }

        @Override
        public boolean finishComposingText() {
            return mTarget == null || mTarget.finishComposingText();
        }

        @Override
        public boolean commitText(CharSequence text, int newCursorPosition) {
            return getTarget().commitText(text, newCursorPosition);
        }

        @Override
        public boolean commitCompletion(CompletionInfo text) {
            return getTarget().commitCompletion(text);
        }

        @Override
        public boolean commitCorrection(CorrectionInfo correctionInfo) {
            return getTarget().commitCorrection(correctionInfo);
        }

        @Override
        public boolean setSelection(int start, int end) {
            return getTarget().setSelection(start, end);
        }

        @Override
        public boolean performContextMenuAction(int id) {
            return getTarget().performContextMenuAction(id);
        }

        @Override
        public boolean beginBatchEdit() {
            return getTarget().beginBatchEdit();
        }

        @Override
        public boolean endBatchEdit() {
            return getTarget().endBatchEdit();
        }

        @Override
        public boolean clearMetaKeyStates(int states) {
            return getTarget().clearMetaKeyStates(states);
        }

        @Override
        public boolean performPrivateCommand(String action, Bundle data) {
            return getTarget().performPrivateCommand(action, data);
        }

        @Override
        public int requestCursorAnchorInfo(CursorAnchorInfoRequest request) {
            return getTarget().requestCursorAnchorInfo(request);
        }
    }

    /**
     * For filtering we proxy an input connection to an internal text editor,
     * and this allows the proxying to happen.
     */
    @Override
    public boolean checkInputConnectionProxy(View view) {
        return view == mTextFilter;
    }

    /**
     * Creates the window for the text filter and populates it with an EditText field;
     *
     * @param animateEntrance true if the window should appear with an animation
     */
    private void createTextFilter(boolean animateEntrance) {
        if (mPopup == null) {
            PopupWindow p = new PopupWindow(getContext());
            p.setFocusable(false);
            p.setTouchable(false);
            p.setInputMethodMode(PopupWindow.INPUT_METHOD_NOT_NEEDED);
            p.setContentView(getTextFilterInput());
            p.setWidth(LayoutParams.WRAP_CONTENT);
            p.setHeight(LayoutParams.WRAP_CONTENT);
            p.setBackgroundDrawable(null);
            mPopup = p;
            getViewTreeObserver().addOnGlobalLayoutListener(this);
            mGlobalLayoutListenerAddedFilter = true;
        }
        if (animateEntrance) {
            mPopup.setAnimationStyle(com.android.internal.R.style.Animation_TypingFilter);
        } else {
            mPopup.setAnimationStyle(com.android.internal.R.style.Animation_TypingFilterRestore);
        }
    }

    private EditText getTextFilterInput() {
        if (mTextFilter == null) {
            final LayoutInflater layoutInflater = LayoutInflater.from(getContext());
            mTextFilter = (EditText) layoutInflater.inflate(
                    com.android.internal.R.layout.typing_filter, null);
            // For some reason setting this as the "real" input type changes
            // the text view in some way that it doesn't work, and I don't
            // want to figure out why this is.
            mTextFilter.setRawInputType(EditorInfo.TYPE_CLASS_TEXT
                    | EditorInfo.TYPE_TEXT_VARIATION_FILTER);
            mTextFilter.setImeOptions(EditorInfo.IME_FLAG_NO_EXTRACT_UI);
            mTextFilter.addTextChangedListener(this);
        }
        return mTextFilter;
    }

    /**
     * Clear the text filter.
     */
    public void clearTextFilter() {
        if (mFiltered) {
            getTextFilterInput().setText("");
            mFiltered = false;
            if (mPopup != null && mPopup.isShowing()) {
                dismissPopup();
            }
        }
    }

    /**
     * Returns if the ListView currently has a text filter.
     */
    public boolean hasTextFilter() {
        return mFiltered;
    }

    @Override
    public void onGlobalLayout() {
        if (isShown()) {
            // Show the popup if we are filtered
            if (mFiltered && mPopup != null && !mPopup.isShowing() && !mPopupHidden) {
                showPopup();
            }
        } else {
            // Hide the popup when we are no longer visible
            if (mPopup != null && mPopup.isShowing()) {
                dismissPopup();
            }
        }

    }

    /**
     * For our text watcher that is associated with the text filter.  Does
     * nothing.
     */
    @Override
    public void beforeTextChanged(CharSequence s, int start, int count, int after) {
    }

    /**
     * For our text watcher that is associated with the text filter. Performs
     * the actual filtering as the text changes, and takes care of hiding and
     * showing the popup displaying the currently entered filter text.
     */
    @Override
    public void onTextChanged(CharSequence s, int start, int before, int count) {
        if (isTextFilterEnabled()) {
            createTextFilter(true);
            int length = s.length();
            boolean showing = mPopup.isShowing();
            if (!showing && length > 0) {
                // Show the filter popup if necessary
                showPopup();
                mFiltered = true;
            } else if (showing && length == 0) {
                // Remove the filter popup if the user has cleared all text
                dismissPopup();
                mFiltered = false;
            }
            if (mAdapter instanceof Filterable) {
                Filter f = ((Filterable) mAdapter).getFilter();
                // Filter should not be null when we reach this part
                if (f != null) {
                    f.filter(s, this);
                } else {
                    throw new IllegalStateException("You cannot call onTextChanged with a non "
                            + "filterable adapter");
                }
            }
        }
    }

    /**
     * For our text watcher that is associated with the text filter.  Does
     * nothing.
     */
    @Override
    public void afterTextChanged(Editable s) {
    }

    @Override
    public void onFilterComplete(int count) {
        if (mSelectedPosition < 0 && count > 0) {
            mResurrectToPosition = INVALID_POSITION;
            resurrectSelection();
        }
    }

    @Override
    protected ViewGroup.LayoutParams generateDefaultLayoutParams() {
        return new AbsListView.LayoutParams(ViewGroup.LayoutParams.MATCH_PARENT,
                ViewGroup.LayoutParams.WRAP_CONTENT, 0);
    }

    @Override
    protected ViewGroup.LayoutParams generateLayoutParams(ViewGroup.LayoutParams p) {
        return new LayoutParams(p);
    }

    @Override
    public LayoutParams generateLayoutParams(AttributeSet attrs) {
        return new AbsListView.LayoutParams(getContext(), attrs);
    }

    @Override
    protected boolean checkLayoutParams(ViewGroup.LayoutParams p) {
        return p instanceof AbsListView.LayoutParams;
    }

    /**
     * Puts the list or grid into transcript mode. In this mode the list or grid will always scroll
     * to the bottom to show new items.
     *
     * @param mode the transcript mode to set
     *
     * @see #TRANSCRIPT_MODE_DISABLED
     * @see #TRANSCRIPT_MODE_NORMAL
     * @see #TRANSCRIPT_MODE_ALWAYS_SCROLL
     */
    public void setTranscriptMode(int mode) {
        mTranscriptMode = mode;
    }

    /**
     * Returns the current transcript mode.
     *
     * @return {@link #TRANSCRIPT_MODE_DISABLED}, {@link #TRANSCRIPT_MODE_NORMAL} or
     *         {@link #TRANSCRIPT_MODE_ALWAYS_SCROLL}
     */
    public int getTranscriptMode() {
        return mTranscriptMode;
    }

    @Override
    public int getSolidColor() {
        return mCacheColorHint;
    }

    /**
     * When set to a non-zero value, the cache color hint indicates that this list is always drawn
     * on top of a solid, single-color, opaque background.
     *
     * Zero means that what's behind this object is translucent (non solid) or is not made of a
     * single color. This hint will not affect any existing background drawable set on this view (
     * typically set via {@link #setBackgroundDrawable(Drawable)}).
     *
     * @param color The background color
     */
    public void setCacheColorHint(int color) {
        if (color != mCacheColorHint) {
            mCacheColorHint = color;
            int count = getChildCount();
            for (int i = 0; i < count; i++) {
                getChildAt(i).setDrawingCacheBackgroundColor(color);
            }
            mRecycler.setCacheColorHint(color);
        }
    }

    /**
     * When set to a non-zero value, the cache color hint indicates that this list is always drawn
     * on top of a solid, single-color, opaque background
     *
     * @return The cache color hint
     */
    @ViewDebug.ExportedProperty(category = "drawing")
    public int getCacheColorHint() {
        return mCacheColorHint;
    }

    /**
     * Move all views (excluding headers and footers) held by this AbsListView into the supplied
     * List. This includes views displayed on the screen as well as views stored in AbsListView's
     * internal view recycler.
     *
     * @param views A list into which to put the reclaimed views
     */
    public void reclaimViews(List<View> views) {
        int childCount = getChildCount();
        RecyclerListener listener = mRecycler.mRecyclerListener;

        // Reclaim views on screen
        for (int i = 0; i < childCount; i++) {
            View child = getChildAt(i);
            AbsListView.LayoutParams lp = (AbsListView.LayoutParams) child.getLayoutParams();
            // Don't reclaim header or footer views, or views that should be ignored
            if (lp != null && mRecycler.shouldRecycleViewType(lp.viewType)) {
                views.add(child);
                child.setAccessibilityDelegate(null);
                if (listener != null) {
                    // Pretend they went through the scrap heap
                    listener.onMovedToScrapHeap(child);
                }
            }
        }
        mRecycler.reclaimScrapViews(views);
        removeAllViewsInLayout();
    }

    private void finishGlows() {
        if (mEdgeGlowTop != null) {
            mEdgeGlowTop.finish();
            mEdgeGlowBottom.finish();
        }
    }

    /**
     * Sets up this AbsListView to use a remote views adapter which connects to a RemoteViewsService
     * through the specified intent.
     * @param intent the intent used to identify the RemoteViewsService for the adapter to connect to.
     */
    public void setRemoteViewsAdapter(Intent intent) {
        // Ensure that we don't already have a RemoteViewsAdapter that is bound to an existing
        // service handling the specified intent.
        if (mRemoteAdapter != null) {
            Intent.FilterComparison fcNew = new Intent.FilterComparison(intent);
            Intent.FilterComparison fcOld = new Intent.FilterComparison(
                    mRemoteAdapter.getRemoteViewsServiceIntent());
            if (fcNew.equals(fcOld)) {
                return;
            }
        }
        mDeferNotifyDataSetChanged = false;
        // Otherwise, create a new RemoteViewsAdapter for binding
        mRemoteAdapter = new RemoteViewsAdapter(getContext(), intent, this);
        if (mRemoteAdapter.isDataReady()) {
            setAdapter(mRemoteAdapter);
        }
    }

    /**
     * Sets up the onClickHandler to be used by the RemoteViewsAdapter when inflating RemoteViews
     *
     * @param handler The OnClickHandler to use when inflating RemoteViews.
     *
     * @hide
     */
    public void setRemoteViewsOnClickHandler(OnClickHandler handler) {
        // Ensure that we don't already have a RemoteViewsAdapter that is bound to an existing
        // service handling the specified intent.
        if (mRemoteAdapter != null) {
            mRemoteAdapter.setRemoteViewsOnClickHandler(handler);
        }
    }

    /**
     * This defers a notifyDataSetChanged on the pending RemoteViewsAdapter if it has not
     * connected yet.
     */
    @Override
    public void deferNotifyDataSetChanged() {
        mDeferNotifyDataSetChanged = true;
    }

    /**
     * Called back when the adapter connects to the RemoteViewsService.
     */
    @Override
    public boolean onRemoteAdapterConnected() {
        if (mRemoteAdapter != mAdapter) {
            setAdapter(mRemoteAdapter);
            if (mDeferNotifyDataSetChanged) {
                mRemoteAdapter.notifyDataSetChanged();
                mDeferNotifyDataSetChanged = false;
            }
            return false;
        } else if (mRemoteAdapter != null) {
            mRemoteAdapter.superNotifyDataSetChanged();
            return true;
        }
        return false;
    }

    /**
     * Called back when the adapter disconnects from the RemoteViewsService.
     */
    @Override
    public void onRemoteAdapterDisconnected() {
        // If the remote adapter disconnects, we keep it around
        // since the currently displayed items are still cached.
        // Further, we want the service to eventually reconnect
        // when necessary, as triggered by this view requesting
        // items from the Adapter.
    }

    /**
     * Hints the RemoteViewsAdapter, if it exists, about which views are currently
     * being displayed by the AbsListView.
     */
    void setVisibleRangeHint(int start, int end) {
        if (mRemoteAdapter != null) {
            mRemoteAdapter.setVisibleRangeHint(start, end);
        }
    }

    /**
     * Sets the recycler listener to be notified whenever a View is set aside in
     * the recycler for later reuse. This listener can be used to free resources
     * associated to the View.
     *
     * @param listener The recycler listener to be notified of views set aside
     *        in the recycler.
     *
     * @see android.widget.AbsListView.RecycleBin
     * @see android.widget.AbsListView.RecyclerListener
     */
    public void setRecyclerListener(RecyclerListener listener) {
        mRecycler.mRecyclerListener = listener;
    }

    class AdapterDataSetObserver extends AdapterView<ListAdapter>.AdapterDataSetObserver {
        @Override
        public void onChanged() {
            super.onChanged();
            if (mFastScroll != null) {
                mFastScroll.onSectionsChanged();
            }
        }

        @Override
        public void onInvalidated() {
            super.onInvalidated();
            if (mFastScroll != null) {
                mFastScroll.onSectionsChanged();
            }
        }
    }

    /**
     * A MultiChoiceModeListener receives events for {@link AbsListView#CHOICE_MODE_MULTIPLE_MODAL}.
     * It acts as the {@link ActionMode.Callback} for the selection mode and also receives
     * {@link #onItemCheckedStateChanged(ActionMode, int, long, boolean)} events when the user
     * selects and deselects list items.
     */
    public interface MultiChoiceModeListener extends ActionMode.Callback {
        /**
         * Called when an item is checked or unchecked during selection mode.
         *
         * @param mode The {@link ActionMode} providing the selection mode
         * @param position Adapter position of the item that was checked or unchecked
         * @param id Adapter ID of the item that was checked or unchecked
         * @param checked <code>true</code> if the item is now checked, <code>false</code>
         *                if the item is now unchecked.
         */
        public void onItemCheckedStateChanged(ActionMode mode,
                int position, long id, boolean checked);
    }

    class MultiChoiceModeWrapper implements MultiChoiceModeListener {
        private MultiChoiceModeListener mWrapped;

        public void setWrapped(MultiChoiceModeListener wrapped) {
            mWrapped = wrapped;
        }

        public boolean hasWrappedCallback() {
            return mWrapped != null;
        }

        @Override
        public boolean onCreateActionMode(ActionMode mode, Menu menu) {
            if (mWrapped.onCreateActionMode(mode, menu)) {
                // Initialize checked graphic state?
                setLongClickable(false);
                return true;
            }
            return false;
        }

        @Override
        public boolean onPrepareActionMode(ActionMode mode, Menu menu) {
            return mWrapped.onPrepareActionMode(mode, menu);
        }

        @Override
        public boolean onActionItemClicked(ActionMode mode, MenuItem item) {
            return mWrapped.onActionItemClicked(mode, item);
        }

        @Override
        public void onDestroyActionMode(ActionMode mode) {
            mWrapped.onDestroyActionMode(mode);
            mChoiceActionMode = null;

            // Ending selection mode means deselecting everything.
            clearChoices();

            mDataChanged = true;
            rememberSyncState();
            requestLayout();

            setLongClickable(true);
        }

        @Override
        public void onItemCheckedStateChanged(ActionMode mode,
                int position, long id, boolean checked) {
            mWrapped.onItemCheckedStateChanged(mode, position, id, checked);

            // If there are no items selected we no longer need the selection mode.
            if (getCheckedItemCount() == 0) {
                mode.finish();
            }
        }
    }

    /**
     * AbsListView extends LayoutParams to provide a place to hold the view type.
     */
    public static class LayoutParams extends ViewGroup.LayoutParams {
        /**
         * View type for this view, as returned by
         * {@link android.widget.Adapter#getItemViewType(int) }
         */
        @ViewDebug.ExportedProperty(category = "list", mapping = {
            @ViewDebug.IntToString(from = ITEM_VIEW_TYPE_IGNORE, to = "ITEM_VIEW_TYPE_IGNORE"),
            @ViewDebug.IntToString(from = ITEM_VIEW_TYPE_HEADER_OR_FOOTER, to = "ITEM_VIEW_TYPE_HEADER_OR_FOOTER")
        })
        int viewType;

        /**
         * When this boolean is set, the view has been added to the AbsListView
         * at least once. It is used to know whether headers/footers have already
         * been added to the list view and whether they should be treated as
         * recycled views or not.
         */
        @ViewDebug.ExportedProperty(category = "list")
        boolean recycledHeaderFooter;

        /**
         * When an AbsListView is measured with an AT_MOST measure spec, it needs
         * to obtain children views to measure itself. When doing so, the children
         * are not attached to the window, but put in the recycler which assumes
         * they've been attached before. Setting this flag will force the reused
         * view to be attached to the window rather than just attached to the
         * parent.
         */
        @ViewDebug.ExportedProperty(category = "list")
        boolean forceAdd;

        /**
         * The position the view was removed from when pulled out of the
         * scrap heap.
         * @hide
         */
        int scrappedFromPosition;

        /**
         * The ID the view represents
         */
        long itemId = -1;

        public LayoutParams(Context c, AttributeSet attrs) {
            super(c, attrs);
        }

        public LayoutParams(int w, int h) {
            super(w, h);
        }

        public LayoutParams(int w, int h, int viewType) {
            super(w, h);
            this.viewType = viewType;
        }

        public LayoutParams(ViewGroup.LayoutParams source) {
            super(source);
        }
    }

    /**
     * A RecyclerListener is used to receive a notification whenever a View is placed
     * inside the RecycleBin's scrap heap. This listener is used to free resources
     * associated to Views placed in the RecycleBin.
     *
     * @see android.widget.AbsListView.RecycleBin
     * @see android.widget.AbsListView#setRecyclerListener(android.widget.AbsListView.RecyclerListener)
     */
    public static interface RecyclerListener {
        /**
         * Indicates that the specified View was moved into the recycler's scrap heap.
         * The view is not displayed on screen any more and any expensive resource
         * associated with the view should be discarded.
         *
         * @param view
         */
        void onMovedToScrapHeap(View view);
    }

    /**
     * The RecycleBin facilitates reuse of views across layouts. The RecycleBin has two levels of
     * storage: ActiveViews and ScrapViews. ActiveViews are those views which were onscreen at the
     * start of a layout. By construction, they are displaying current information. At the end of
     * layout, all views in ActiveViews are demoted to ScrapViews. ScrapViews are old views that
     * could potentially be used by the adapter to avoid allocating views unnecessarily.
     *
     * @see android.widget.AbsListView#setRecyclerListener(android.widget.AbsListView.RecyclerListener)
     * @see android.widget.AbsListView.RecyclerListener
     */
    class RecycleBin {
        private RecyclerListener mRecyclerListener;

        /**
         * The position of the first view stored in mActiveViews.
         */
        private int mFirstActivePosition;

        /**
         * Views that were on screen at the start of layout. This array is populated at the start of
         * layout, and at the end of layout all view in mActiveViews are moved to mScrapViews.
         * Views in mActiveViews represent a contiguous range of Views, with position of the first
         * view store in mFirstActivePosition.
         */
        private View[] mActiveViews = new View[0];

        /**
         * Unsorted views that can be used by the adapter as a convert view.
         */
        private ArrayList<View>[] mScrapViews;

        private int mViewTypeCount;

        private ArrayList<View> mCurrentScrap;

        private ArrayList<View> mSkippedScrap;

        private SparseArray<View> mTransientStateViews;
        private LongSparseArray<View> mTransientStateViewsById;

        public void setViewTypeCount(int viewTypeCount) {
            if (viewTypeCount < 1) {
                throw new IllegalArgumentException("Can't have a viewTypeCount < 1");
            }
            //noinspection unchecked
            ArrayList<View>[] scrapViews = new ArrayList[viewTypeCount];
            for (int i = 0; i < viewTypeCount; i++) {
                scrapViews[i] = new ArrayList<View>();
            }
            mViewTypeCount = viewTypeCount;
            mCurrentScrap = scrapViews[0];
            mScrapViews = scrapViews;
        }

        public void markChildrenDirty() {
            if (mViewTypeCount == 1) {
                final ArrayList<View> scrap = mCurrentScrap;
                final int scrapCount = scrap.size();
                for (int i = 0; i < scrapCount; i++) {
                    scrap.get(i).forceLayout();
                }
            } else {
                final int typeCount = mViewTypeCount;
                for (int i = 0; i < typeCount; i++) {
                    final ArrayList<View> scrap = mScrapViews[i];
                    final int scrapCount = scrap.size();
                    for (int j = 0; j < scrapCount; j++) {
                        scrap.get(j).forceLayout();
                    }
                }
            }
            if (mTransientStateViews != null) {
                final int count = mTransientStateViews.size();
                for (int i = 0; i < count; i++) {
                    mTransientStateViews.valueAt(i).forceLayout();
                }
            }
            if (mTransientStateViewsById != null) {
                final int count = mTransientStateViewsById.size();
                for (int i = 0; i < count; i++) {
                    mTransientStateViewsById.valueAt(i).forceLayout();
                }
            }
        }

        public boolean shouldRecycleViewType(int viewType) {
            return viewType >= 0;
        }

        /**
         * Clears the scrap heap.
         */
        void clear() {
            if (mViewTypeCount == 1) {
                final ArrayList<View> scrap = mCurrentScrap;
                clearScrap(scrap);
            } else {
                final int typeCount = mViewTypeCount;
                for (int i = 0; i < typeCount; i++) {
                    final ArrayList<View> scrap = mScrapViews[i];
                    clearScrap(scrap);
                }
            }

            clearTransientStateViews();
        }

        /**
         * Fill ActiveViews with all of the children of the AbsListView.
         *
         * @param childCount The minimum number of views mActiveViews should hold
         * @param firstActivePosition The position of the first view that will be stored in
         *        mActiveViews
         */
        void fillActiveViews(int childCount, int firstActivePosition) {
            if (mActiveViews.length < childCount) {
                mActiveViews = new View[childCount];
            }
            mFirstActivePosition = firstActivePosition;

            //noinspection MismatchedReadAndWriteOfArray
            final View[] activeViews = mActiveViews;
            for (int i = 0; i < childCount; i++) {
                View child = getChildAt(i);
                AbsListView.LayoutParams lp = (AbsListView.LayoutParams) child.getLayoutParams();
                // Don't put header or footer views into the scrap heap
                if (lp != null && lp.viewType != ITEM_VIEW_TYPE_HEADER_OR_FOOTER) {
                    // Note:  We do place AdapterView.ITEM_VIEW_TYPE_IGNORE in active views.
                    //        However, we will NOT place them into scrap views.
                    activeViews[i] = child;
                }
            }
        }

        /**
         * Get the view corresponding to the specified position. The view will be removed from
         * mActiveViews if it is found.
         *
         * @param position The position to look up in mActiveViews
         * @return The view if it is found, null otherwise
         */
        View getActiveView(int position) {
            int index = position - mFirstActivePosition;
            final View[] activeViews = mActiveViews;
            if (index >=0 && index < activeViews.length) {
                final View match = activeViews[index];
                activeViews[index] = null;
                return match;
            }
            return null;
        }

        View getTransientStateView(int position) {
            if (mAdapter != null && mAdapterHasStableIds && mTransientStateViewsById != null) {
                long id = mAdapter.getItemId(position);
                View result = mTransientStateViewsById.get(id);
                mTransientStateViewsById.remove(id);
                return result;
            }
            if (mTransientStateViews != null) {
                final int index = mTransientStateViews.indexOfKey(position);
                if (index >= 0) {
                    View result = mTransientStateViews.valueAt(index);
                    mTransientStateViews.removeAt(index);
                    return result;
                }
            }
            return null;
        }

        /**
         * Dumps and fully detaches any currently saved views with transient
         * state.
         */
        void clearTransientStateViews() {
            final SparseArray<View> viewsByPos = mTransientStateViews;
            if (viewsByPos != null) {
                final int N = viewsByPos.size();
                for (int i = 0; i < N; i++) {
                    removeDetachedView(viewsByPos.valueAt(i), false);
                }
                viewsByPos.clear();
            }

            final LongSparseArray<View> viewsById = mTransientStateViewsById;
            if (viewsById != null) {
                final int N = viewsById.size();
                for (int i = 0; i < N; i++) {
                    removeDetachedView(viewsById.valueAt(i), false);
                }
                viewsById.clear();
            }
        }

        /**
         * @return A view from the ScrapViews collection. These are unordered.
         */
        View getScrapView(int position) {
            if (mViewTypeCount == 1) {
                return retrieveFromScrap(mCurrentScrap, position);
            } else {
                final int whichScrap = mAdapter.getItemViewType(position);
                if (whichScrap >= 0 && whichScrap < mScrapViews.length) {
                    return retrieveFromScrap(mScrapViews[whichScrap], position);
                }
            }
            return null;
        }

        /**
         * Puts a view into the list of scrap views.
         * <p>
         * If the list data hasn't changed or the adapter has stable IDs, views
         * with transient state will be preserved for later retrieval.
         *
         * @param scrap The view to add
         * @param position The view's position within its parent
         */
        void addScrapView(View scrap, int position) {
            final AbsListView.LayoutParams lp = (AbsListView.LayoutParams) scrap.getLayoutParams();
            if (lp == null) {
                return;
            }

            lp.scrappedFromPosition = position;

            // Remove but don't scrap header or footer views, or views that
            // should otherwise not be recycled.
            final int viewType = lp.viewType;
            if (!shouldRecycleViewType(viewType)) {
                return;
            }

            scrap.dispatchStartTemporaryDetach();

            // The the accessibility state of the view may change while temporary
            // detached and we do not allow detached views to fire accessibility
            // events. So we are announcing that the subtree changed giving a chance
            // to clients holding on to a view in this subtree to refresh it.
            notifyViewAccessibilityStateChangedIfNeeded(
                    AccessibilityEvent.CONTENT_CHANGE_TYPE_SUBTREE);

            // Don't scrap views that have transient state.
            final boolean scrapHasTransientState = scrap.hasTransientState();
            if (scrapHasTransientState) {
                if (mAdapter != null && mAdapterHasStableIds) {
                    // If the adapter has stable IDs, we can reuse the view for
                    // the same data.
                    if (mTransientStateViewsById == null) {
                        mTransientStateViewsById = new LongSparseArray<View>();
                    }
                    mTransientStateViewsById.put(lp.itemId, scrap);
                } else if (!mDataChanged) {
                    // If the data hasn't changed, we can reuse the views at
                    // their old positions.
                    if (mTransientStateViews == null) {
                        mTransientStateViews = new SparseArray<View>();
                    }
                    mTransientStateViews.put(position, scrap);
                } else {
                    // Otherwise, we'll have to remove the view and start over.
                    if (mSkippedScrap == null) {
                        mSkippedScrap = new ArrayList<View>();
                    }
                    mSkippedScrap.add(scrap);
                }
            } else {
                if (mViewTypeCount == 1) {
                    mCurrentScrap.add(scrap);
                } else {
                    mScrapViews[viewType].add(scrap);
                }

                if (mRecyclerListener != null) {
                    mRecyclerListener.onMovedToScrapHeap(scrap);
                }
            }
        }

        /**
         * Finish the removal of any views that skipped the scrap heap.
         */
        void removeSkippedScrap() {
            if (mSkippedScrap == null) {
                return;
            }
            final int count = mSkippedScrap.size();
            for (int i = 0; i < count; i++) {
                removeDetachedView(mSkippedScrap.get(i), false);
            }
            mSkippedScrap.clear();
        }

        /**
         * Move all views remaining in mActiveViews to mScrapViews.
         */
        void scrapActiveViews() {
            final View[] activeViews = mActiveViews;
            final boolean hasListener = mRecyclerListener != null;
            final boolean multipleScraps = mViewTypeCount > 1;

            ArrayList<View> scrapViews = mCurrentScrap;
            final int count = activeViews.length;
            for (int i = count - 1; i >= 0; i--) {
                final View victim = activeViews[i];
                if (victim != null) {
                    final AbsListView.LayoutParams lp
                            = (AbsListView.LayoutParams) victim.getLayoutParams();
                    final int whichScrap = lp.viewType;

                    activeViews[i] = null;

                    if (victim.hasTransientState()) {
                        // Store views with transient state for later use.
                        victim.dispatchStartTemporaryDetach();

                        if (mAdapter != null && mAdapterHasStableIds) {
                            if (mTransientStateViewsById == null) {
                                mTransientStateViewsById = new LongSparseArray<View>();
                            }
                            long id = mAdapter.getItemId(mFirstActivePosition + i);
                            mTransientStateViewsById.put(id, victim);
                        } else if (!mDataChanged) {
                            if (mTransientStateViews == null) {
                                mTransientStateViews = new SparseArray<View>();
                            }
                            mTransientStateViews.put(mFirstActivePosition + i, victim);
                        } else if (whichScrap != ITEM_VIEW_TYPE_HEADER_OR_FOOTER) {
                            // The data has changed, we can't keep this view.
                            removeDetachedView(victim, false);
                        }
                    } else if (!shouldRecycleViewType(whichScrap)) {
                        // Discard non-recyclable views except headers/footers.
                        if (whichScrap != ITEM_VIEW_TYPE_HEADER_OR_FOOTER) {
                            removeDetachedView(victim, false);
                        }
                    } else {
                        // Store everything else on the appropriate scrap heap.
                        if (multipleScraps) {
                            scrapViews = mScrapViews[whichScrap];
                        }

                        victim.dispatchStartTemporaryDetach();
                        lp.scrappedFromPosition = mFirstActivePosition + i;
                        scrapViews.add(victim);

                        if (hasListener) {
                            mRecyclerListener.onMovedToScrapHeap(victim);
                        }
                    }
                }
            }

            pruneScrapViews();
        }

        /**
         * Makes sure that the size of mScrapViews does not exceed the size of
         * mActiveViews, which can happen if an adapter does not recycle its
         * views. Removes cached transient state views that no longer have
         * transient state.
         */
        private void pruneScrapViews() {
            final int maxViews = mActiveViews.length;
            final int viewTypeCount = mViewTypeCount;
            final ArrayList<View>[] scrapViews = mScrapViews;
            for (int i = 0; i < viewTypeCount; ++i) {
                final ArrayList<View> scrapPile = scrapViews[i];
                int size = scrapPile.size();
                final int extras = size - maxViews;
                size--;
                for (int j = 0; j < extras; j++) {
                    removeDetachedView(scrapPile.remove(size--), false);
                }
            }

            final SparseArray<View> transViewsByPos = mTransientStateViews;
            if (transViewsByPos != null) {
                for (int i = 0; i < transViewsByPos.size(); i++) {
                    final View v = transViewsByPos.valueAt(i);
                    if (!v.hasTransientState()) {
                        removeDetachedView(v, false);
                        transViewsByPos.removeAt(i);
                        i--;
                    }
                }
            }

            final LongSparseArray<View> transViewsById = mTransientStateViewsById;
            if (transViewsById != null) {
                for (int i = 0; i < transViewsById.size(); i++) {
                    final View v = transViewsById.valueAt(i);
                    if (!v.hasTransientState()) {
                        removeDetachedView(v, false);
                        transViewsById.removeAt(i);
                        i--;
                    }
                }
            }
        }

        /**
         * Puts all views in the scrap heap into the supplied list.
         */
        void reclaimScrapViews(List<View> views) {
            if (mViewTypeCount == 1) {
                views.addAll(mCurrentScrap);
            } else {
                final int viewTypeCount = mViewTypeCount;
                final ArrayList<View>[] scrapViews = mScrapViews;
                for (int i = 0; i < viewTypeCount; ++i) {
                    final ArrayList<View> scrapPile = scrapViews[i];
                    views.addAll(scrapPile);
                }
            }
        }

        /**
         * Updates the cache color hint of all known views.
         *
         * @param color The new cache color hint.
         */
        void setCacheColorHint(int color) {
            if (mViewTypeCount == 1) {
                final ArrayList<View> scrap = mCurrentScrap;
                final int scrapCount = scrap.size();
                for (int i = 0; i < scrapCount; i++) {
                    scrap.get(i).setDrawingCacheBackgroundColor(color);
                }
            } else {
                final int typeCount = mViewTypeCount;
                for (int i = 0; i < typeCount; i++) {
                    final ArrayList<View> scrap = mScrapViews[i];
                    final int scrapCount = scrap.size();
                    for (int j = 0; j < scrapCount; j++) {
                        scrap.get(j).setDrawingCacheBackgroundColor(color);
                    }
                }
            }
            // Just in case this is called during a layout pass
            final View[] activeViews = mActiveViews;
            final int count = activeViews.length;
            for (int i = 0; i < count; ++i) {
                final View victim = activeViews[i];
                if (victim != null) {
                    victim.setDrawingCacheBackgroundColor(color);
                }
            }
        }

        private View retrieveFromScrap(ArrayList<View> scrapViews, int position) {
            final int size = scrapViews.size();
            if (size > 0) {
                // See if we still have a view for this position or ID.
                for (int i = 0; i < size; i++) {
                    final View view = scrapViews.get(i);
                    final AbsListView.LayoutParams params =
                            (AbsListView.LayoutParams) view.getLayoutParams();

                    if (mAdapterHasStableIds) {
                        final long id = mAdapter.getItemId(position);
                        if (id == params.itemId) {
                            return scrapViews.remove(i);
                        }
                    } else if (params.scrappedFromPosition == position) {
                        final View scrap = scrapViews.remove(i);
                        clearAccessibilityFromScrap(scrap);
                        return scrap;
                    }
                }
                final View scrap = scrapViews.remove(size - 1);
                clearAccessibilityFromScrap(scrap);
                return scrap;
            } else {
                return null;
            }
        }

        private void clearScrap(final ArrayList<View> scrap) {
            final int scrapCount = scrap.size();
            for (int j = 0; j < scrapCount; j++) {
                removeDetachedView(scrap.remove(scrapCount - 1 - j), false);
            }
        }

        private void clearAccessibilityFromScrap(View view) {
            if (view.isAccessibilityFocused()) {
                view.clearAccessibilityFocus();
            }
            view.setAccessibilityDelegate(null);
        }

        private void removeDetachedView(View child, boolean animate) {
            child.setAccessibilityDelegate(null);
            AbsListView.this.removeDetachedView(child, animate);
        }
    }

    /**
     * Returns the height of the view for the specified position.
     *
     * @param position the item position
     * @return view height in pixels
     */
    int getHeightForPosition(int position) {
        final int firstVisiblePosition = getFirstVisiblePosition();
        final int childCount = getChildCount();
        final int index = position - firstVisiblePosition;
        if (index >= 0 && index < childCount) {
            // Position is on-screen, use existing view.
            final View view = getChildAt(index);
            return view.getHeight();
        } else {
            // Position is off-screen, obtain & recycle view.
            final View view = obtainView(position, mIsScrap);
            view.measure(mWidthMeasureSpec, MeasureSpec.UNSPECIFIED);
            final int height = view.getMeasuredHeight();
            mRecycler.addScrapView(view, position);
            return height;
        }
    }

    /**
     * Sets the selected item and positions the selection y pixels from the top edge
     * of the ListView. (If in touch mode, the item will not be selected but it will
     * still be positioned appropriately.)
     *
     * @param position Index (starting at 0) of the data item to be selected.
     * @param y The distance from the top edge of the ListView (plus padding) that the
     *        item will be positioned.
     */
    public void setSelectionFromTop(int position, int y) {
        if (mAdapter == null) {
            return;
        }

        if (!isInTouchMode()) {
            position = lookForSelectablePosition(position, true);
            if (position >= 0) {
                setNextSelectedPositionInt(position);
            }
        } else {
            mResurrectToPosition = position;
        }

        if (position >= 0) {
            mLayoutMode = LAYOUT_SPECIFIC;
            mSpecificTop = mListPadding.top + y;

            if (mNeedSync) {
                mSyncPosition = position;
                mSyncRowId = mAdapter.getItemId(position);
            }

            if (mPositionScroller != null) {
                mPositionScroller.stop();
            }
            requestLayout();
        }
    }

    /**
     * Abstract positon scroller used to handle smooth scrolling.
     */
    static abstract class AbsPositionScroller {
        public abstract void start(int position);
        public abstract void start(int position, int boundPosition);
        public abstract void startWithOffset(int position, int offset);
        public abstract void startWithOffset(int position, int offset, int duration);
        public abstract void stop();
    }

    /**
     * Default position scroller that simulates a fling.
     */
    class PositionScroller extends AbsPositionScroller implements Runnable {
        private static final int SCROLL_DURATION = 200;

        private static final int MOVE_DOWN_POS = 1;
        private static final int MOVE_UP_POS = 2;
        private static final int MOVE_DOWN_BOUND = 3;
        private static final int MOVE_UP_BOUND = 4;
        private static final int MOVE_OFFSET = 5;

        private int mMode;
        private int mTargetPos;
        private int mBoundPos;
        private int mLastSeenPos;
        private int mScrollDuration;
        private final int mExtraScroll;

        private int mOffsetFromTop;

        PositionScroller() {
            mExtraScroll = ViewConfiguration.get(mContext).getScaledFadingEdgeLength();
        }

        @Override
        public void start(final int position) {
            stop();

            if (mDataChanged) {
                // Wait until we're back in a stable state to try this.
                mPositionScrollAfterLayout = new Runnable() {
                    @Override public void run() {
                        start(position);
                    }
                };
                return;
            }

            final int childCount = getChildCount();
            if (childCount == 0) {
                // Can't scroll without children.
                return;
            }

            final int firstPos = mFirstPosition;
            final int lastPos = firstPos + childCount - 1;

            int viewTravelCount;
            int clampedPosition = Math.max(0, Math.min(getCount() - 1, position));
            if (clampedPosition < firstPos) {
                viewTravelCount = firstPos - clampedPosition + 1;
                mMode = MOVE_UP_POS;
            } else if (clampedPosition > lastPos) {
                viewTravelCount = clampedPosition - lastPos + 1;
                mMode = MOVE_DOWN_POS;
            } else {
                scrollToVisible(clampedPosition, INVALID_POSITION, SCROLL_DURATION);
                return;
            }

            if (viewTravelCount > 0) {
                mScrollDuration = SCROLL_DURATION / viewTravelCount;
            } else {
                mScrollDuration = SCROLL_DURATION;
            }
            mTargetPos = clampedPosition;
            mBoundPos = INVALID_POSITION;
            mLastSeenPos = INVALID_POSITION;

            postOnAnimation(this);
        }

        @Override
        public void start(final int position, final int boundPosition) {
            stop();

            if (boundPosition == INVALID_POSITION) {
                start(position);
                return;
            }

            if (mDataChanged) {
                // Wait until we're back in a stable state to try this.
                mPositionScrollAfterLayout = new Runnable() {
                    @Override public void run() {
                        start(position, boundPosition);
                    }
                };
                return;
            }

            final int childCount = getChildCount();
            if (childCount == 0) {
                // Can't scroll without children.
                return;
            }

            final int firstPos = mFirstPosition;
            final int lastPos = firstPos + childCount - 1;

            int viewTravelCount;
            int clampedPosition = Math.max(0, Math.min(getCount() - 1, position));
            if (clampedPosition < firstPos) {
                final int boundPosFromLast = lastPos - boundPosition;
                if (boundPosFromLast < 1) {
                    // Moving would shift our bound position off the screen. Abort.
                    return;
                }

                final int posTravel = firstPos - clampedPosition + 1;
                final int boundTravel = boundPosFromLast - 1;
                if (boundTravel < posTravel) {
                    viewTravelCount = boundTravel;
                    mMode = MOVE_UP_BOUND;
                } else {
                    viewTravelCount = posTravel;
                    mMode = MOVE_UP_POS;
                }
            } else if (clampedPosition > lastPos) {
                final int boundPosFromFirst = boundPosition - firstPos;
                if (boundPosFromFirst < 1) {
                    // Moving would shift our bound position off the screen. Abort.
                    return;
                }

                final int posTravel = clampedPosition - lastPos + 1;
                final int boundTravel = boundPosFromFirst - 1;
                if (boundTravel < posTravel) {
                    viewTravelCount = boundTravel;
                    mMode = MOVE_DOWN_BOUND;
                } else {
                    viewTravelCount = posTravel;
                    mMode = MOVE_DOWN_POS;
                }
            } else {
                scrollToVisible(clampedPosition, boundPosition, SCROLL_DURATION);
                return;
            }

            if (viewTravelCount > 0) {
                mScrollDuration = SCROLL_DURATION / viewTravelCount;
            } else {
                mScrollDuration = SCROLL_DURATION;
            }
            mTargetPos = clampedPosition;
            mBoundPos = boundPosition;
            mLastSeenPos = INVALID_POSITION;

            postOnAnimation(this);
        }

        @Override
        public void startWithOffset(int position, int offset) {
            startWithOffset(position, offset, SCROLL_DURATION);
        }

        @Override
        public void startWithOffset(final int position, int offset, final int duration) {
            stop();

            if (mDataChanged) {
                // Wait until we're back in a stable state to try this.
                final int postOffset = offset;
                mPositionScrollAfterLayout = new Runnable() {
                    @Override public void run() {
                        startWithOffset(position, postOffset, duration);
                    }
                };
                return;
            }

            final int childCount = getChildCount();
            if (childCount == 0) {
                // Can't scroll without children.
                return;
            }

            offset += getPaddingTop();

            mTargetPos = Math.max(0, Math.min(getCount() - 1, position));
            mOffsetFromTop = offset;
            mBoundPos = INVALID_POSITION;
            mLastSeenPos = INVALID_POSITION;
            mMode = MOVE_OFFSET;

            final int firstPos = mFirstPosition;
            final int lastPos = firstPos + childCount - 1;

            int viewTravelCount;
            if (mTargetPos < firstPos) {
                viewTravelCount = firstPos - mTargetPos;
            } else if (mTargetPos > lastPos) {
                viewTravelCount = mTargetPos - lastPos;
            } else {
                // On-screen, just scroll.
                final int targetTop = getChildAt(mTargetPos - firstPos).getTop();
                smoothScrollBy(targetTop - offset, duration, true);
                return;
            }

            // Estimate how many screens we should travel
            final float screenTravelCount = (float) viewTravelCount / childCount;
            mScrollDuration = screenTravelCount < 1 ?
                    duration : (int) (duration / screenTravelCount);
            mLastSeenPos = INVALID_POSITION;

            postOnAnimation(this);
        }

        /**
         * Scroll such that targetPos is in the visible padded region without scrolling
         * boundPos out of view. Assumes targetPos is onscreen.
         */
        private void scrollToVisible(int targetPos, int boundPos, int duration) {
            final int firstPos = mFirstPosition;
            final int childCount = getChildCount();
            final int lastPos = firstPos + childCount - 1;
            final int paddedTop = mListPadding.top;
            final int paddedBottom = getHeight() - mListPadding.bottom;

            if (targetPos < firstPos || targetPos > lastPos) {
                Log.w(TAG, "scrollToVisible called with targetPos " + targetPos +
                        " not visible [" + firstPos + ", " + lastPos + "]");
            }
            if (boundPos < firstPos || boundPos > lastPos) {
                // boundPos doesn't matter, it's already offscreen.
                boundPos = INVALID_POSITION;
            }

            final View targetChild = getChildAt(targetPos - firstPos);
            final int targetTop = targetChild.getTop();
            final int targetBottom = targetChild.getBottom();
            int scrollBy = 0;

            if (targetBottom > paddedBottom) {
                scrollBy = targetBottom - paddedBottom;
            }
            if (targetTop < paddedTop) {
                scrollBy = targetTop - paddedTop;
            }

            if (scrollBy == 0) {
                return;
            }

            if (boundPos >= 0) {
                final View boundChild = getChildAt(boundPos - firstPos);
                final int boundTop = boundChild.getTop();
                final int boundBottom = boundChild.getBottom();
                final int absScroll = Math.abs(scrollBy);

                if (scrollBy < 0 && boundBottom + absScroll > paddedBottom) {
                    // Don't scroll the bound view off the bottom of the screen.
                    scrollBy = Math.max(0, boundBottom - paddedBottom);
                } else if (scrollBy > 0 && boundTop - absScroll < paddedTop) {
                    // Don't scroll the bound view off the top of the screen.
                    scrollBy = Math.min(0, boundTop - paddedTop);
                }
            }

            smoothScrollBy(scrollBy, duration);
        }

        @Override
        public void stop() {
            removeCallbacks(this);
        }

        @Override
        public void run() {
            final int listHeight = getHeight();
            final int firstPos = mFirstPosition;

            switch (mMode) {
            case MOVE_DOWN_POS: {
                final int lastViewIndex = getChildCount() - 1;
                final int lastPos = firstPos + lastViewIndex;

                if (lastViewIndex < 0) {
                    return;
                }

                if (lastPos == mLastSeenPos) {
                    // No new views, let things keep going.
                    postOnAnimation(this);
                    return;
                }

                final View lastView = getChildAt(lastViewIndex);
                final int lastViewHeight = lastView.getHeight();
                final int lastViewTop = lastView.getTop();
                final int lastViewPixelsShowing = listHeight - lastViewTop;
                final int extraScroll = lastPos < mItemCount - 1 ?
                        Math.max(mListPadding.bottom, mExtraScroll) : mListPadding.bottom;

                final int scrollBy = lastViewHeight - lastViewPixelsShowing + extraScroll;
                smoothScrollBy(scrollBy, mScrollDuration, true);

                mLastSeenPos = lastPos;
                if (lastPos < mTargetPos) {
                    postOnAnimation(this);
                }
                break;
            }

            case MOVE_DOWN_BOUND: {
                final int nextViewIndex = 1;
                final int childCount = getChildCount();

                if (firstPos == mBoundPos || childCount <= nextViewIndex
                        || firstPos + childCount >= mItemCount) {
                    return;
                }
                final int nextPos = firstPos + nextViewIndex;

                if (nextPos == mLastSeenPos) {
                    // No new views, let things keep going.
                    postOnAnimation(this);
                    return;
                }

                final View nextView = getChildAt(nextViewIndex);
                final int nextViewHeight = nextView.getHeight();
                final int nextViewTop = nextView.getTop();
                final int extraScroll = Math.max(mListPadding.bottom, mExtraScroll);
                if (nextPos < mBoundPos) {
                    smoothScrollBy(Math.max(0, nextViewHeight + nextViewTop - extraScroll),
                            mScrollDuration, true);

                    mLastSeenPos = nextPos;

                    postOnAnimation(this);
                } else  {
                    if (nextViewTop > extraScroll) {
                        smoothScrollBy(nextViewTop - extraScroll, mScrollDuration, true);
                    }
                }
                break;
            }

            case MOVE_UP_POS: {
                if (firstPos == mLastSeenPos) {
                    // No new views, let things keep going.
                    postOnAnimation(this);
                    return;
                }

                final View firstView = getChildAt(0);
                if (firstView == null) {
                    return;
                }
                final int firstViewTop = firstView.getTop();
                final int extraScroll = firstPos > 0 ?
                        Math.max(mExtraScroll, mListPadding.top) : mListPadding.top;

                smoothScrollBy(firstViewTop - extraScroll, mScrollDuration, true);

                mLastSeenPos = firstPos;

                if (firstPos > mTargetPos) {
                    postOnAnimation(this);
                }
                break;
            }

            case MOVE_UP_BOUND: {
                final int lastViewIndex = getChildCount() - 2;
                if (lastViewIndex < 0) {
                    return;
                }
                final int lastPos = firstPos + lastViewIndex;

                if (lastPos == mLastSeenPos) {
                    // No new views, let things keep going.
                    postOnAnimation(this);
                    return;
                }

                final View lastView = getChildAt(lastViewIndex);
                final int lastViewHeight = lastView.getHeight();
                final int lastViewTop = lastView.getTop();
                final int lastViewPixelsShowing = listHeight - lastViewTop;
                final int extraScroll = Math.max(mListPadding.top, mExtraScroll);
                mLastSeenPos = lastPos;
                if (lastPos > mBoundPos) {
                    smoothScrollBy(-(lastViewPixelsShowing - extraScroll), mScrollDuration, true);
                    postOnAnimation(this);
                } else {
                    final int bottom = listHeight - extraScroll;
                    final int lastViewBottom = lastViewTop + lastViewHeight;
                    if (bottom > lastViewBottom) {
                        smoothScrollBy(-(bottom - lastViewBottom), mScrollDuration, true);
                    }
                }
                break;
            }

            case MOVE_OFFSET: {
                if (mLastSeenPos == firstPos) {
                    // No new views, let things keep going.
                    postOnAnimation(this);
                    return;
                }

                mLastSeenPos = firstPos;

                final int childCount = getChildCount();
                final int position = mTargetPos;
                final int lastPos = firstPos + childCount - 1;

                int viewTravelCount = 0;
                if (position < firstPos) {
                    viewTravelCount = firstPos - position + 1;
                } else if (position > lastPos) {
                    viewTravelCount = position - lastPos;
                }

                // Estimate how many screens we should travel
                final float screenTravelCount = (float) viewTravelCount / childCount;

                final float modifier = Math.min(Math.abs(screenTravelCount), 1.f);
                if (position < firstPos) {
                    final int distance = (int) (-getHeight() * modifier);
                    final int duration = (int) (mScrollDuration * modifier);
                    smoothScrollBy(distance, duration, true);
                    postOnAnimation(this);
                } else if (position > lastPos) {
                    final int distance = (int) (getHeight() * modifier);
                    final int duration = (int) (mScrollDuration * modifier);
                    smoothScrollBy(distance, duration, true);
                    postOnAnimation(this);
                } else {
                    // On-screen, just scroll.
                    final int targetTop = getChildAt(position - firstPos).getTop();
                    final int distance = targetTop - mOffsetFromTop;
                    final int duration = (int) (mScrollDuration *
                            ((float) Math.abs(distance) / getHeight()));
                    smoothScrollBy(distance, duration, true);
                }
                break;
            }

            default:
                break;
            }
        }
    }
}<|MERGE_RESOLUTION|>--- conflicted
+++ resolved
@@ -2348,25 +2348,7 @@
             child.setImportantForAccessibility(IMPORTANT_FOR_ACCESSIBILITY_YES);
         }
 
-<<<<<<< HEAD
         setItemViewLayoutParams(child, position);
-=======
-        if (mAdapterHasStableIds) {
-            final ViewGroup.LayoutParams vlp = child.getLayoutParams();
-            LayoutParams lp;
-            if (vlp == null) {
-                lp = (LayoutParams) generateDefaultLayoutParams();
-            } else if (!checkLayoutParams(vlp)) {
-                lp = (LayoutParams) generateLayoutParams(vlp);
-            } else {
-                lp = (LayoutParams) vlp;
-            }
-            lp.itemId = mAdapter.getItemId(position);
-            if (lp != vlp) {
-              child.setLayoutParams(lp);
-            }
-        }
->>>>>>> 8432e77b
 
         if (AccessibilityManager.getInstance(mContext).isEnabled()) {
             if (mAccessibilityDelegate == null) {
@@ -2397,7 +2379,9 @@
             lp.itemId = mAdapter.getItemId(position);
         }
         lp.viewType = mAdapter.getItemViewType(position);
-        child.setLayoutParams(lp);
+        if (lp != vlp) {
+          child.setLayoutParams(lp);
+        }
     }
 
     class ListItemAccessibilityDelegate extends AccessibilityDelegate {
