--- conflicted
+++ resolved
@@ -276,11 +276,9 @@
       <li><a href="<?cs var:toroot?>guide/topics/wireless/bluetooth.html">
             <span class="en">Bluetooth</span>
           </a></li>
-<<<<<<< HEAD
+
        <li><a href="<?cs var:toroot?>guide/topics/network/sip.html">
-=======
-       <li><a href="<?cs var:toroot?>guide/topics/sip/SIP.html">
->>>>>>> 690d31a6
+
             <span class="en">Session Initiation Protocol</span></a>
             <span class="new">new!</span>
           </li>
