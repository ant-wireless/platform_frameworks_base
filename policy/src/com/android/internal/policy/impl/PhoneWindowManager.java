--- conflicted
+++ resolved
@@ -3416,12 +3416,8 @@
                 }
             }
 
-<<<<<<< HEAD
             final boolean showWhenLocked = (fl & FLAG_SHOW_WHEN_LOCKED) != 0;
-=======
-            final boolean showWhenLocked = (attrs.flags & FLAG_SHOW_WHEN_LOCKED) != 0;
-            final boolean dismissKeyguard = (attrs.flags & FLAG_DISMISS_KEYGUARD) != 0;
->>>>>>> ffb22827
+            final boolean dismissKeyguard = (fl & FLAG_DISMISS_KEYGUARD) != 0;
             if (appWindow) {
                 if (showWhenLocked || (dismissKeyguard && !isKeyguardSecure())) {
                     mAppsToBeHidden.remove(win.getAppToken());
@@ -3440,15 +3436,9 @@
                             mHideLockScreen = true;
                             mForceStatusBarFromKeyguard = false;
                         }
-<<<<<<< HEAD
-                        if ((fl & FLAG_DISMISS_KEYGUARD) != 0
-                                && mDismissKeyguard == DISMISS_KEYGUARD_NONE) {
+                        if (dismissKeyguard && mDismissKeyguard == DISMISS_KEYGUARD_NONE) {
                             if (DEBUG_LAYOUT) Slog.v(TAG,
                                     "Setting mDismissKeyguard true by win " + win);
-=======
-                        if (dismissKeyguard && mDismissKeyguard == DISMISS_KEYGUARD_NONE) {
-                            if (DEBUG_LAYOUT) Slog.v(TAG, "Setting mDismissKeyguard true by win " + win);
->>>>>>> ffb22827
                             mDismissKeyguard = mWinDismissingKeyguard == win ?
                                     DISMISS_KEYGUARD_CONTINUE : DISMISS_KEYGUARD_START;
                             mWinDismissingKeyguard = win;
