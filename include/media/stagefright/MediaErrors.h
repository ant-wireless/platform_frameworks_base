--- conflicted
+++ resolved
@@ -39,12 +39,9 @@
 
     // Not technically an error.
     INFO_FORMAT_CHANGED    = MEDIA_ERROR_BASE - 12,
-<<<<<<< HEAD
     INFO_DISCONTINUITY     = MEDIA_ERROR_BASE - 13,
-=======
 
-    ERROR_NO_LICENSE       = MEDIA_ERROR_BASE - 13,
->>>>>>> 9084631d
+    ERROR_NO_LICENSE       = MEDIA_ERROR_BASE - 14,
 };
 
 }  // namespace android
