/*
 * Copyright (C) 2006 The Android Open Source Project
 *
 * Licensed under the Apache License, Version 2.0 (the "License");
 * you may not use this file except in compliance with the License.
 * You may obtain a copy of the License at
 *
 *      http://www.apache.org/licenses/LICENSE-2.0
 *
 * Unless required by applicable law or agreed to in writing, software
 * distributed under the License is distributed on an "AS IS" BASIS,
 * WITHOUT WARRANTIES OR CONDITIONS OF ANY KIND, either express or implied.
 * See the License for the specific language governing permissions and
 * limitations under the License.
 */

package com.android.server;

import com.android.server.am.ActivityManagerService;
import com.android.internal.os.BinderInternal;
import com.android.internal.os.SamplingProfilerIntegration;

import dalvik.system.VMRuntime;
import dalvik.system.Zygote;

import android.accounts.AccountManagerService;
import android.app.ActivityManagerNative;
import android.bluetooth.BluetoothAdapter;
import android.content.ContentResolver;
import android.content.ContentService;
import android.content.Context;
import android.content.pm.IPackageManager;
import android.database.ContentObserver;
import android.media.AudioService;
import android.os.Build;
import android.os.Looper;
import android.os.RemoteException;
import android.os.ServiceManager;
import android.os.StrictMode;
import android.os.SystemClock;
import android.os.SystemProperties;
import android.provider.Settings;
import android.server.BluetoothA2dpService;
import android.server.BluetoothService;
import android.server.search.SearchManagerService;
import android.util.EventLog;
import android.util.Slog;

import java.io.File;
import java.util.Timer;
import java.util.TimerTask;

class ServerThread extends Thread {
    private static final String TAG = "SystemServer";

    ContentResolver mContentResolver;

    private class AdbSettingsObserver extends ContentObserver {
        public AdbSettingsObserver() {
            super(null);
        }
        @Override
        public void onChange(boolean selfChange) {
            boolean enableAdb = (Settings.Secure.getInt(mContentResolver,
                Settings.Secure.ADB_ENABLED, 0) > 0);
            // setting this secure property will start or stop adbd
           SystemProperties.set("persist.service.adb.enable", enableAdb ? "1" : "0");
        }
    }

    @Override
    public void run() {
        EventLog.writeEvent(EventLogTags.BOOT_PROGRESS_SYSTEM_RUN,
            SystemClock.uptimeMillis());

        Looper.prepare();

        android.os.Process.setThreadPriority(
                android.os.Process.THREAD_PRIORITY_FOREGROUND);

        BinderInternal.disableBackgroundScheduling(true);
        android.os.Process.setCanSelfBackground(false);

        String factoryTestStr = SystemProperties.get("ro.factorytest");
        int factoryTest = "".equals(factoryTestStr) ? SystemServer.FACTORY_TEST_OFF
                : Integer.parseInt(factoryTestStr);

        LightsService lights = null;
        PowerManagerService power = null;
        BatteryService battery = null;
        ConnectivityService connectivity = null;
        IPackageManager pm = null;
        Context context = null;
        WindowManagerService wm = null;
        BluetoothService bluetooth = null;
        BluetoothA2dpService bluetoothA2dp = null;
        HeadsetObserver headset = null;
        DockObserver dock = null;
        UsbObserver usb = null;
        UiModeManagerService uiMode = null;
        RecognitionManagerService recognition = null;
        ThrottleService throttle = null;
        NetworkTimeUpdateService networkTimeUpdater = null;

        // Critical services...
        try {
            Slog.i(TAG, "Entropy Service");
            ServiceManager.addService("entropy", new EntropyService());

            Slog.i(TAG, "Power Manager");
            power = new PowerManagerService();
            ServiceManager.addService(Context.POWER_SERVICE, power);

            Slog.i(TAG, "Activity Manager");
            context = ActivityManagerService.main(factoryTest);

            Slog.i(TAG, "Telephony Registry");
            ServiceManager.addService("telephony.registry", new TelephonyRegistry(context));

            AttributeCache.init(context);

            Slog.i(TAG, "Package Manager");
            pm = PackageManagerService.main(context,
                    factoryTest != SystemServer.FACTORY_TEST_OFF);

            ActivityManagerService.setSystemProcess();

            mContentResolver = context.getContentResolver();

            // The AccountManager must come before the ContentService
            try {
                Slog.i(TAG, "Account Manager");
                ServiceManager.addService(Context.ACCOUNT_SERVICE,
                        new AccountManagerService(context));
            } catch (Throwable e) {
                Slog.e(TAG, "Failure starting Account Manager", e);
            }

            Slog.i(TAG, "Content Manager");
            ContentService.main(context,
                    factoryTest == SystemServer.FACTORY_TEST_LOW_LEVEL);

            Slog.i(TAG, "System Content Providers");
            ActivityManagerService.installSystemProviders();

            Slog.i(TAG, "Battery Service");
            battery = new BatteryService(context);
            ServiceManager.addService("battery", battery);

            Slog.i(TAG, "Lights Service");
            lights = new LightsService(context);

            Slog.i(TAG, "Vibrator Service");
            ServiceManager.addService("vibrator", new VibratorService(context));

            // only initialize the power service after we have started the
            // lights service, content providers and the battery service.
            power.init(context, lights, ActivityManagerService.getDefault(), battery);

            Slog.i(TAG, "Alarm Manager");
            AlarmManagerService alarm = new AlarmManagerService(context);
            ServiceManager.addService(Context.ALARM_SERVICE, alarm);

            Slog.i(TAG, "Init Watchdog");
            Watchdog.getInstance().init(context, battery, power, alarm,
                    ActivityManagerService.self());

            Slog.i(TAG, "Window Manager");
            wm = WindowManagerService.main(context, power,
                    factoryTest != SystemServer.FACTORY_TEST_LOW_LEVEL);
            ServiceManager.addService(Context.WINDOW_SERVICE, wm);

            ((ActivityManagerService)ServiceManager.getService("activity"))
                    .setWindowManager(wm);

            // Skip Bluetooth if we have an emulator kernel
            // TODO: Use a more reliable check to see if this product should
            // support Bluetooth - see bug 988521
            if (SystemProperties.get("ro.kernel.qemu").equals("1")) {
                Slog.i(TAG, "Registering null Bluetooth Service (emulator)");
                ServiceManager.addService(BluetoothAdapter.BLUETOOTH_SERVICE, null);
            } else if (factoryTest == SystemServer.FACTORY_TEST_LOW_LEVEL) {
                Slog.i(TAG, "Registering null Bluetooth Service (factory test)");
                ServiceManager.addService(BluetoothAdapter.BLUETOOTH_SERVICE, null);
            } else {
                Slog.i(TAG, "Bluetooth Service");
                bluetooth = new BluetoothService(context);
                ServiceManager.addService(BluetoothAdapter.BLUETOOTH_SERVICE, bluetooth);
                bluetooth.initAfterRegistration();
                bluetoothA2dp = new BluetoothA2dpService(context, bluetooth);
                ServiceManager.addService(BluetoothA2dpService.BLUETOOTH_A2DP_SERVICE,
                                          bluetoothA2dp);

                int bluetoothOn = Settings.Secure.getInt(mContentResolver,
                    Settings.Secure.BLUETOOTH_ON, 0);
                if (bluetoothOn > 0) {
                    bluetooth.enable();
                }
            }

        } catch (RuntimeException e) {
            Slog.e("System", "Failure starting core service", e);
        }

        DevicePolicyManagerService devicePolicy = null;
        StatusBarManagerService statusBar = null;
        InputMethodManagerService imm = null;
        AppWidgetService appWidget = null;
        NotificationManagerService notification = null;
        WallpaperManagerService wallpaper = null;
        LocationManagerService location = null;
        CountryDetectorService countryDetector = null;

        if (factoryTest != SystemServer.FACTORY_TEST_LOW_LEVEL) {
            try {
                Slog.i(TAG, "Device Policy");
                devicePolicy = new DevicePolicyManagerService(context);
                ServiceManager.addService(Context.DEVICE_POLICY_SERVICE, devicePolicy);
            } catch (Throwable e) {
                Slog.e(TAG, "Failure starting DevicePolicyService", e);
            }

            try {
                Slog.i(TAG, "Status Bar");
                statusBar = new StatusBarManagerService(context);
                ServiceManager.addService(Context.STATUS_BAR_SERVICE, statusBar);
            } catch (Throwable e) {
                Slog.e(TAG, "Failure starting StatusBarManagerService", e);
            }

            try {
                Slog.i(TAG, "Clipboard Service");
                ServiceManager.addService(Context.CLIPBOARD_SERVICE,
                        new ClipboardService(context));
            } catch (Throwable e) {
                Slog.e(TAG, "Failure starting Clipboard Service", e);
            }

            try {
                Slog.i(TAG, "Input Method Service");
                imm = new InputMethodManagerService(context, statusBar);
                ServiceManager.addService(Context.INPUT_METHOD_SERVICE, imm);
            } catch (Throwable e) {
                Slog.e(TAG, "Failure starting Input Manager Service", e);
            }

            try {
                Slog.i(TAG, "NetStat Service");
                ServiceManager.addService("netstat", new NetStatService(context));
            } catch (Throwable e) {
                Slog.e(TAG, "Failure starting NetStat Service", e);
            }

            try {
                Slog.i(TAG, "NetworkManagement Service");
                ServiceManager.addService(
                        Context.NETWORKMANAGEMENT_SERVICE,
                        NetworkManagementService.create(context));
            } catch (Throwable e) {
                Slog.e(TAG, "Failure starting NetworkManagement Service", e);
            }

            try {
                Slog.i(TAG, "Connectivity Service");
                connectivity = ConnectivityService.getInstance(context);
                ServiceManager.addService(Context.CONNECTIVITY_SERVICE, connectivity);
            } catch (Throwable e) {
                Slog.e(TAG, "Failure starting Connectivity Service", e);
            }

            try {
                Slog.i(TAG, "Throttle Service");
                throttle = new ThrottleService(context);
                ServiceManager.addService(
                        Context.THROTTLE_SERVICE, throttle);
            } catch (Throwable e) {
                Slog.e(TAG, "Failure starting ThrottleService", e);
            }

            try {
              Slog.i(TAG, "Accessibility Manager");
              ServiceManager.addService(Context.ACCESSIBILITY_SERVICE,
                      new AccessibilityManagerService(context));
            } catch (Throwable e) {
              Slog.e(TAG, "Failure starting Accessibility Manager", e);
            }

            try {
                /*
                 * NotificationManagerService is dependant on MountService,
                 * (for media / usb notifications) so we must start MountService first.
                 */
                Slog.i(TAG, "Mount Service");
                ServiceManager.addService("mount", new MountService(context));
            } catch (Throwable e) {
                Slog.e(TAG, "Failure starting Mount Service", e);
            }

            try {
                Slog.i(TAG, "Notification Manager");
                notification = new NotificationManagerService(context, statusBar, lights);
                ServiceManager.addService(Context.NOTIFICATION_SERVICE, notification);
            } catch (Throwable e) {
                Slog.e(TAG, "Failure starting Notification Manager", e);
            }

            try {
                Slog.i(TAG, "Device Storage Monitor");
                ServiceManager.addService(DeviceStorageMonitorService.SERVICE,
                        new DeviceStorageMonitorService(context));
            } catch (Throwable e) {
                Slog.e(TAG, "Failure starting DeviceStorageMonitor service", e);
            }

            try {
                Slog.i(TAG, "Location Manager");
                location = new LocationManagerService(context);
                ServiceManager.addService(Context.LOCATION_SERVICE, location);
            } catch (Throwable e) {
                Slog.e(TAG, "Failure starting Location Manager", e);
            }

            try {
                Slog.i(TAG, "Country Detector");
                countryDetector = new CountryDetectorService(context);
                ServiceManager.addService(Context.COUNTRY_DETECTOR, countryDetector);
            } catch (Throwable e) {
                Slog.e(TAG, "Failure starting Country Detector", e);
            }

            try {
                Slog.i(TAG, "Search Service");
                ServiceManager.addService(Context.SEARCH_SERVICE,
                        new SearchManagerService(context));
            } catch (Throwable e) {
                Slog.e(TAG, "Failure starting Search Service", e);
            }

            try {
                Slog.i(TAG, "DropBox Service");
                ServiceManager.addService(Context.DROPBOX_SERVICE,
                        new DropBoxManagerService(context, new File("/data/system/dropbox")));
            } catch (Throwable e) {
                Slog.e(TAG, "Failure starting DropBoxManagerService", e);
            }

            try {
                Slog.i(TAG, "Wallpaper Service");
                wallpaper = new WallpaperManagerService(context);
                ServiceManager.addService(Context.WALLPAPER_SERVICE, wallpaper);
            } catch (Throwable e) {
                Slog.e(TAG, "Failure starting Wallpaper Service", e);
            }

            try {
                Slog.i(TAG, "Audio Service");
                ServiceManager.addService(Context.AUDIO_SERVICE, new AudioService(context));
            } catch (Throwable e) {
                Slog.e(TAG, "Failure starting Audio Service", e);
            }

            try {
                Slog.i(TAG, "Headset Observer");
                // Listen for wired headset changes
                headset = new HeadsetObserver(context);
            } catch (Throwable e) {
                Slog.e(TAG, "Failure starting HeadsetObserver", e);
            }

            try {
                Slog.i(TAG, "Dock Observer");
                // Listen for dock station changes
                dock = new DockObserver(context, power);
            } catch (Throwable e) {
                Slog.e(TAG, "Failure starting DockObserver", e);
            }

            try {
                Slog.i(TAG, "USB Observer");
                // Listen for USB changes
                usb = new UsbObserver(context);
            } catch (Throwable e) {
                Slog.e(TAG, "Failure starting UsbObserver", e);
            }

            try {
                Slog.i(TAG, "UI Mode Manager Service");
                // Listen for UI mode changes
                uiMode = new UiModeManagerService(context);
            } catch (Throwable e) {
                Slog.e(TAG, "Failure starting UiModeManagerService", e);
            }

            try {
                Slog.i(TAG, "Backup Service");
                ServiceManager.addService(Context.BACKUP_SERVICE,
                        new BackupManagerService(context));
            } catch (Throwable e) {
                Slog.e(TAG, "Failure starting Backup Service", e);
            }

            try {
                Slog.i(TAG, "AppWidget Service");
                appWidget = new AppWidgetService(context);
                ServiceManager.addService(Context.APPWIDGET_SERVICE, appWidget);
            } catch (Throwable e) {
                Slog.e(TAG, "Failure starting AppWidget Service", e);
            }

            try {
                Slog.i(TAG, "Recognition Service");
                recognition = new RecognitionManagerService(context);
            } catch (Throwable e) {
                Slog.e(TAG, "Failure starting Recognition Service", e);
            }

            try {
                Slog.i(TAG, "DiskStats Service");
                ServiceManager.addService("diskstats", new DiskStatsService(context));
            } catch (Throwable e) {
                Slog.e(TAG, "Failure starting DiskStats Service", e);
            }
<<<<<<< HEAD

            try {
                // need to add this service even if SamplingProfilerIntegration.isEnabled()
                // is false, because it is this service that detects system property change and
                // turns on SamplingProfilerIntegration. Plus, when sampling profiler doesn't work,
                // there is little overhead for running this service.
                Slog.i(TAG, "SamplingProfiler Service");
                ServiceManager.addService("samplingprofiler",
                            new SamplingProfilerService(context));
            } catch (Throwable e) {
                Slog.e(TAG, "Failure starting SamplingProfiler Service", e);
            }

            try {
                SipService sipService = SipService.create(context);
                if (sipService != null) {
                    Slog.i(TAG, "Sip Service");
                    ServiceManager.addService("sip", sipService);
                }
            } catch (Throwable e) {
                Slog.e(TAG, "Failure starting SIP Service", e);
            }

            try {
                Slog.i(TAG, "NetworkTimeUpdateService");
                networkTimeUpdater = new NetworkTimeUpdateService(context);
            } catch (Throwable e) {
                Slog.e(TAG, "Failure starting NetworkTimeUpdate service");
            }
=======
>>>>>>> 2a36a778
        }

        // make sure the ADB_ENABLED setting value matches the secure property value
        Settings.Secure.putInt(mContentResolver, Settings.Secure.ADB_ENABLED,
                "1".equals(SystemProperties.get("persist.service.adb.enable")) ? 1 : 0);

        // register observer to listen for settings changes
        mContentResolver.registerContentObserver(Settings.Secure.getUriFor(Settings.Secure.ADB_ENABLED),
                false, new AdbSettingsObserver());

        // Before things start rolling, be sure we have decided whether
        // we are in safe mode.
        final boolean safeMode = wm.detectSafeMode();
        if (safeMode) {
            try {
                ActivityManagerNative.getDefault().enterSafeMode();
                // Post the safe mode state in the Zygote class
                Zygote.systemInSafeMode = true;
                // Disable the JIT for the system_server process
                VMRuntime.getRuntime().disableJitCompilation();
            } catch (RemoteException e) {
            }
        } else {
            // Enable the JIT for the system_server process
            VMRuntime.getRuntime().startJitCompilation();
        }

        // It is now time to start up the app processes...

        if (devicePolicy != null) {
            devicePolicy.systemReady();
        }

        if (notification != null) {
            notification.systemReady();
        }

        if (statusBar != null) {
            statusBar.systemReady();
        }
        wm.systemReady();
        power.systemReady();
        try {
            pm.systemReady();
        } catch (RemoteException e) {
        }

        // These are needed to propagate to the runnable below.
        final StatusBarManagerService statusBarF = statusBar;
        final BatteryService batteryF = battery;
        final ConnectivityService connectivityF = connectivity;
        final DockObserver dockF = dock;
        final UsbObserver usbF = usb;
        final ThrottleService throttleF = throttle;
        final UiModeManagerService uiModeF = uiMode;
        final AppWidgetService appWidgetF = appWidget;
        final WallpaperManagerService wallpaperF = wallpaper;
        final InputMethodManagerService immF = imm;
        final RecognitionManagerService recognitionF = recognition;
        final LocationManagerService locationF = location;
        final CountryDetectorService countryDetectorF = countryDetector;
        final NetworkTimeUpdateService networkTimeUpdaterF = networkTimeUpdater;

        // We now tell the activity manager it is okay to run third party
        // code.  It will call back into us once it has gotten to the state
        // where third party code can really run (but before it has actually
        // started launching the initial applications), for us to complete our
        // initialization.
        ((ActivityManagerService)ActivityManagerNative.getDefault())
                .systemReady(new Runnable() {
            public void run() {
                Slog.i(TAG, "Making services ready");

                if (statusBarF != null) statusBarF.systemReady2();
                if (batteryF != null) batteryF.systemReady();
                if (connectivityF != null) connectivityF.systemReady();
                if (dockF != null) dockF.systemReady();
                if (usbF != null) usbF.systemReady();
                if (uiModeF != null) uiModeF.systemReady();
                if (recognitionF != null) recognitionF.systemReady();
                Watchdog.getInstance().start();

                // It is now okay to let the various system services start their
                // third party code...

                if (appWidgetF != null) appWidgetF.systemReady(safeMode);
                if (wallpaperF != null) wallpaperF.systemReady();
                if (immF != null) immF.systemReady();
                if (locationF != null) locationF.systemReady();
                if (countryDetectorF != null) countryDetectorF.systemReady();
                if (throttleF != null) throttleF.systemReady();
                if (networkTimeUpdaterF != null) networkTimeUpdaterF.systemReady();
            }
        });

        // For debug builds, log event loop stalls to dropbox for analysis.
        if (StrictMode.conditionallyEnableDebugLogging()) {
            Slog.i(TAG, "Enabled StrictMode for system server main thread.");
        }

        Looper.loop();
        Slog.d(TAG, "System ServerThread is exiting!");
    }
}

public class SystemServer {
    private static final String TAG = "SystemServer";

    public static final int FACTORY_TEST_OFF = 0;
    public static final int FACTORY_TEST_LOW_LEVEL = 1;
    public static final int FACTORY_TEST_HIGH_LEVEL = 2;

    static Timer timer;
    static final long SNAPSHOT_INTERVAL = 60 * 60 * 1000; // 1hr

    /**
     * This method is called from Zygote to initialize the system. This will cause the native
     * services (SurfaceFlinger, AudioFlinger, etc..) to be started. After that it will call back
     * up into init2() to start the Android services.
     */
    native public static void init1(String[] args);

    public static void main(String[] args) {
        if (SamplingProfilerIntegration.isEnabled()) {
            SamplingProfilerIntegration.start();
            timer = new Timer();
            timer.schedule(new TimerTask() {
                @Override
                public void run() {
                    SamplingProfilerIntegration.writeSnapshot("system_server", null);
                }
            }, SNAPSHOT_INTERVAL, SNAPSHOT_INTERVAL);
        }

        // The system server has to run all of the time, so it needs to be
        // as efficient as possible with its memory usage.
        VMRuntime.getRuntime().setTargetHeapUtilization(0.8f);

        System.loadLibrary("android_servers");
        init1(args);
    }

    public static final void init2() {
        Slog.i(TAG, "Entered the Android system server!");
        Thread thr = new ServerThread();
        thr.setName("android.server.ServerThread");
        thr.start();
    }
}<|MERGE_RESOLUTION|>--- conflicted
+++ resolved
@@ -420,7 +420,6 @@
             } catch (Throwable e) {
                 Slog.e(TAG, "Failure starting DiskStats Service", e);
             }
-<<<<<<< HEAD
 
             try {
                 // need to add this service even if SamplingProfilerIntegration.isEnabled()
@@ -450,8 +449,6 @@
             } catch (Throwable e) {
                 Slog.e(TAG, "Failure starting NetworkTimeUpdate service");
             }
-=======
->>>>>>> 2a36a778
         }
 
         // make sure the ADB_ENABLED setting value matches the secure property value
