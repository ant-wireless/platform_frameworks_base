<manifest xmlns:android="http://schemas.android.com/apk/res/android"
        xmlns:androidprv="http://schemas.android.com/apk/prv/res/android"
        package="com.android.systemui"
        android:sharedUserId="android.uid.systemui"
        coreApp="true">

    <uses-permission android:name="android.permission.RECEIVE_BOOT_COMPLETED" />
    <uses-permission android:name="android.permission.READ_EXTERNAL_STORAGE" />
    <uses-permission android:name="android.permission.WRITE_EXTERNAL_STORAGE" />
    <uses-permission android:name="android.permission.ACCESS_ALL_EXTERNAL_STORAGE" />
    <uses-permission android:name="android.permission.WAKE_LOCK" />

    <uses-permission android:name="android.permission.INJECT_EVENTS" />
    <uses-permission android:name="android.permission.DUMP" />
    <uses-permission android:name="android.permission.WRITE_SETTINGS" />

    <uses-permission android:name="android.permission.STATUS_BAR_SERVICE" />
    <uses-permission android:name="android.permission.STATUS_BAR" />
    <uses-permission android:name="android.permission.EXPAND_STATUS_BAR" />
    <uses-permission android:name="android.permission.REMOTE_AUDIO_PLAYBACK" />

    <uses-permission android:name="android.permission.MANAGE_USERS" />
    <uses-permission android:name="android.permission.READ_PROFILE" />
    <uses-permission android:name="android.permission.READ_CONTACTS" />
    <uses-permission android:name="android.permission.CONFIGURE_WIFI_DISPLAY" />
    <uses-permission android:name="android.permission.WRITE_SECURE_SETTINGS" />
    <uses-permission android:name="android.permission.GET_APP_OPS_STATS" />

    <!-- Networking and telephony -->
    <uses-permission android:name="android.permission.BLUETOOTH" />
    <uses-permission android:name="android.permission.BLUETOOTH_ADMIN" />
    <uses-permission android:name="android.permission.ACCESS_NETWORK_STATE" />
    <uses-permission android:name="android.permission.READ_PHONE_STATE" />
    <uses-permission android:name="android.permission.ACCESS_WIFI_STATE" />
    <uses-permission android:name="android.permission.CHANGE_WIFI_STATE" />
    <uses-permission android:name="android.permission.MANAGE_NETWORK_POLICY" />

    <!-- Physical hardware -->
    <uses-permission android:name="android.permission.MANAGE_USB" />
    <uses-permission android:name="android.permission.DEVICE_POWER" />
    <uses-permission android:name="android.permission.MOUNT_UNMOUNT_FILESYSTEMS" />
    <uses-permission android:name="android.permission.MASTER_CLEAR" />
    <uses-permission android:name="android.permission.VIBRATE" />

    <!-- ActivityManager -->
    <uses-permission android:name="android.permission.GET_TASKS" />
    <uses-permission android:name="android.permission.GET_DETAILED_TASKS" />
    <uses-permission android:name="android.permission.REORDER_TASKS" />
    <uses-permission android:name="android.permission.REMOVE_TASKS" />
    <uses-permission android:name="android.permission.STOP_APP_SWITCHES" />
    <uses-permission android:name="android.permission.SET_SCREEN_COMPATIBILITY" />
    <uses-permission android:name="android.permission.START_ANY_ACTIVITY" />
    <uses-permission android:name="android.permission.INTERACT_ACROSS_USERS_FULL" />
    <uses-permission android:name="android.permission.GET_TOP_ACTIVITY_INFO" />

    <!-- WindowManager -->
    <uses-permission android:name="android.permission.INTERNAL_SYSTEM_WINDOW" />
    <uses-permission android:name="android.permission.SYSTEM_ALERT_WINDOW" />
    <uses-permission android:name="android.permission.READ_FRAME_BUFFER" />
    <uses-permission android:name="android.permission.MANAGE_APP_TOKENS" />
    <uses-permission android:name="android.permission.SET_ORIENTATION" />
    <uses-permission android:name="android.permission.DISABLE_KEYGUARD" />

    <!-- DreamManager -->
    <uses-permission android:name="android.permission.READ_DREAM_STATE" />
    <uses-permission android:name="android.permission.WRITE_DREAM_STATE" />

    <!-- Alarm clocks -->
    <uses-permission android:name="com.android.alarm.permission.SET_ALARM" />

    <!-- Keyguard -->
    <uses-permission android:name="android.permission.CONTROL_KEYGUARD" />

<<<<<<< HEAD
=======
    <!-- Wifi Display -->
    <uses-permission android:name="android.permission.CONFIGURE_WIFI_DISPLAY" />

>>>>>>> bac61807
    <application
        android:persistent="true"
        android:allowClearUserData="false"
        android:allowBackup="false"
        android:hardwareAccelerated="true"
        android:label="@string/app_label"
        android:icon="@*android:drawable/platlogo"
        android:process="com.android.systemui"
        android:supportsRtl="true">

        <!-- Broadcast receiver that gets the broadcast at boot time and starts
             up everything else.
             TODO: Should have an android:permission attribute
             -->
        <service android:name="SystemUIService"
            android:exported="true"
            />

        <!-- started from PhoneWindowManager
             TODO: Should have an android:permission attribute -->
        <service android:name=".screenshot.TakeScreenshotService"
            android:process=":screenshot"
            android:exported="false" />

        <service android:name=".LoadAverageService"
                android:exported="true" />

        <service android:name=".ImageWallpaper"
                android:permission="android.permission.BIND_WALLPAPER"
                android:exported="true" />

        <receiver android:name=".BootReceiver" androidprv:primaryUserOnly="true">
            <intent-filter>
                <action android:name="android.intent.action.BOOT_COMPLETED" />
            </intent-filter>
        </receiver>

        <activity android:name=".usb.UsbStorageActivity"
                  android:label="@*android:string/usb_storage_activity_title"
                  android:excludeFromRecents="true">
        </activity>
        <activity android:name="com.android.internal.app.ExternalMediaFormatActivity"
                android:theme="@*android:style/Theme.Dialog.Alert"
                android:excludeFromRecents="true">
        </activity>

        <activity android:name=".recent.RecentsActivity"
                android:label="@string/accessibility_desc_recent_apps"
                android:theme="@style/RecentsStyle"
                android:excludeFromRecents="true"
                android:launchMode="singleInstance"
                android:exported="true">
          <intent-filter>
            <action android:name="com.android.systemui.TOGGLE_RECENTS" />
          </intent-filter>
        </activity>

        <receiver
            android:name=".recent.RecentsPreloadReceiver"
            android:exported="false">
            <intent-filter>
                <action android:name="com.android.systemui.recent.action.PRELOAD" />
                <action android:name="com.android.systemui.recent.action.CANCEL_PRELOAD" />
            </intent-filter>
        </receiver>

        <!-- started from UsbDeviceSettingsManager -->
        <activity android:name=".usb.UsbConfirmActivity"
            android:exported="true"
            android:permission="android.permission.MANAGE_USB"
            android:theme="@*android:style/Theme.Holo.Dialog.Alert"
            android:finishOnCloseSystemDialogs="true"
            android:excludeFromRecents="true">
        </activity>

        <!-- started from UsbDeviceSettingsManager -->
        <activity android:name=".usb.UsbPermissionActivity"
            android:exported="true"
            android:permission="android.permission.MANAGE_USB"
            android:theme="@*android:style/Theme.Holo.Dialog.Alert"
            android:finishOnCloseSystemDialogs="true"
            android:excludeFromRecents="true">
        </activity>

        <!-- started from UsbDeviceSettingsManager -->
        <activity android:name=".usb.UsbResolverActivity"
            android:exported="true"
            android:permission="android.permission.MANAGE_USB"
            android:theme="@*android:style/Theme.Holo.Dialog.Alert"
            android:finishOnCloseSystemDialogs="true"
            android:excludeFromRecents="true">
        </activity>

        <!-- started from UsbDeviceSettingsManager -->
        <activity android:name=".usb.UsbAccessoryUriActivity"
            android:exported="true"
            android:permission="android.permission.MANAGE_USB"
            android:theme="@*android:style/Theme.Holo.Dialog.Alert"
            android:finishOnCloseSystemDialogs="true"
            android:excludeFromRecents="true">
        </activity>

        <!-- started from UsbDebuggingManager -->
        <activity android:name=".usb.UsbDebuggingActivity"
            android:permission="android.permission.MANAGE_USB"
            android:theme="@*android:style/Theme.Holo.Dialog.Alert"
            android:finishOnCloseSystemDialogs="true"
            android:excludeFromRecents="true">
        </activity>

        <!-- started from NetworkPolicyManagerService -->
        <activity
            android:name=".net.NetworkOverLimitActivity"
            android:exported="true"
            android:permission="android.permission.MANAGE_NETWORK_POLICY"
            android:theme="@android:style/Theme.Holo.Panel"
            android:finishOnCloseSystemDialogs="true"
            android:launchMode="singleTop"
            android:taskAffinity="com.android.systemui.net"
            android:excludeFromRecents="true" />

        <!-- platform logo easter egg activity -->
        <activity
            android:name=".DessertCase"
            android:exported="true"
            android:label="@string/dessert_case"
            android:theme="@android:style/Theme.Black.NoTitleBar.Fullscreen"
            android:hardwareAccelerated="true"
            android:launchMode="singleInstance"
            android:screenOrientation="locked"
            android:process=":sweetsweetdesserts"
            android:excludeFromRecents="true">
            <intent-filter>
                <action android:name="android.intent.action.MAIN" />
                <category android:name="android.intent.category.DEFAULT" />
                <category android:name="com.android.internal.category.PLATLOGO" />
            </intent-filter>
        </activity>

        <!-- a gallery of delicious treats -->
        <service
            android:name=".DessertCaseDream"
            android:exported="true"
            android:label="@string/dessert_case"
            android:enabled="false"
            android:process=":sweetsweetdesserts"
            >
            <intent-filter>
                <action android:name="android.service.dreams.DreamService" />
                <category android:name="android.intent.category.DEFAULT" />
            </intent-filter>
        </service>

        <activity android:name=".Somnambulator"
            android:label="@string/start_dreams"
            android:icon="@mipmap/ic_launcher_dreams"
            android:theme="@android:style/Theme.Wallpaper.NoTitleBar"
            android:exported="true"
            android:excludeFromRecents="true"
            >
            <!--
            <intent-filter>
                <action android:name="android.intent.action.CREATE_SHORTCUT" />
                <category android:name="android.intent.category.DEFAULT" />
            </intent-filter>
            -->
            <intent-filter>
                <action android:name="android.intent.action.MAIN" />
                <category android:name="android.intent.category.DEFAULT" />
                <category android:name="android.intent.category.DESK_DOCK" />
            </intent-filter>
        </activity>
    </application>
</manifest><|MERGE_RESOLUTION|>--- conflicted
+++ resolved
@@ -71,12 +71,9 @@
     <!-- Keyguard -->
     <uses-permission android:name="android.permission.CONTROL_KEYGUARD" />
 
-<<<<<<< HEAD
-=======
     <!-- Wifi Display -->
     <uses-permission android:name="android.permission.CONFIGURE_WIFI_DISPLAY" />
 
->>>>>>> bac61807
     <application
         android:persistent="true"
         android:allowClearUserData="false"
