<?xml version="1.0" encoding="utf-8"?>
<!--
/**
 * Copyright (c) 2009, The Android Open Source Project
 *
 * Licensed under the Apache License, Version 2.0 (the "License"); 
 * you may not use this file except in compliance with the License. 
 * You may obtain a copy of the License at 
 *
 *     http://www.apache.org/licenses/LICENSE-2.0 
 *
 * Unless required by applicable law or agreed to in writing, software 
 * distributed under the License is distributed on an "AS IS" BASIS, 
 * WITHOUT WARRANTIES OR CONDITIONS OF ANY KIND, either express or implied. 
 * See the License for the specific language governing permissions and 
 * limitations under the License.
 */
-->
<resources>
    <bool name="def_dim_screen">true</bool>
    <integer name="def_screen_off_timeout">60000</integer>
    <bool name="def_airplane_mode_on">false</bool>
    <!-- Comma-separated list of bluetooth, wifi, and cell. -->
    <string name="def_airplane_mode_radios" translatable="false">cell,bluetooth,wifi</string>
    <bool name="def_auto_time">true</bool>
    <bool name="def_accelerometer_rotation">true</bool>
    <!-- Default screen brightness, from 0 to 255.  102 is 40%. -->
    <integer name="def_screen_brightness">102</integer>
    <fraction name="def_window_animation_scale">100%</fraction>
    <fraction name="def_window_transition_scale">0%</fraction>
    
    <bool name="def_bluetooth_on">false</bool>
    <bool name="def_install_non_market_apps">false</bool>
    <!-- Comma-separated list of location providers. 
         Network location is off by default because it requires
         user opt-in via Setup Wizard or Settings.  
    -->
<<<<<<< HEAD
    <string name="def_location_providers_allowed">gps</string>
    <bool name="assisted_gps_enabled">true</bool>
=======
    <string name="def_location_providers_allowed" translatable="false">gps</string>
>>>>>>> cdb9e971
    <!--  0 == mobile, 1 == wifi. -->
    <integer name="def_network_preference">1</integer>
    <bool name="def_usb_mass_storage_enabled">true</bool>
    <bool name="def_wifi_on">false</bool>
    <bool name="def_networks_available_notification_on">true</bool>
    
    <bool name="def_backup_enabled">false</bool>
    <string name="def_backup_transport" translatable="false"></string>
</resources><|MERGE_RESOLUTION|>--- conflicted
+++ resolved
@@ -35,12 +35,8 @@
          Network location is off by default because it requires
          user opt-in via Setup Wizard or Settings.  
     -->
-<<<<<<< HEAD
-    <string name="def_location_providers_allowed">gps</string>
+    <string name="def_location_providers_allowed" translatable="false">gps</string>
     <bool name="assisted_gps_enabled">true</bool>
-=======
-    <string name="def_location_providers_allowed" translatable="false">gps</string>
->>>>>>> cdb9e971
     <!--  0 == mobile, 1 == wifi. -->
     <integer name="def_network_preference">1</integer>
     <bool name="def_usb_mass_storage_enabled">true</bool>
