//
// Copyright 2006 The Android Open Source Project
//
// Build resource files from raw assets.
//
#include "AaptAssets.h"
#include "AaptUtil.h"
#include "AaptXml.h"
#include "CacheUpdater.h"
#include "CrunchCache.h"
#include "FileFinder.h"
#include "Images.h"
#include "IndentPrinter.h"
#include "Main.h"
#include "ResourceTable.h"
#include "StringPool.h"
#include "Symbol.h"
#include "WorkQueue.h"
#include "XMLNode.h"

<<<<<<< HEAD
// STATUST: mingw does seem to redefine UNKNOWN_ERROR from our enum value, so a cast is necessary.
=======
#include <algorithm>

>>>>>>> fb96e54b
#if HAVE_PRINTF_ZD
#  define ZD "%zd"
#  define ZD_TYPE ssize_t
#  define STATUST(x) x
#else
#  define ZD "%ld"
#  define ZD_TYPE long
#  define STATUST(x) (status_t)x
#endif

// Set to true for noisy debug output.
static const bool kIsDebug = false;

// Number of threads to use for preprocessing images.
static const size_t MAX_THREADS = 4;

// ==========================================================================
// ==========================================================================
// ==========================================================================

class PackageInfo
{
public:
    PackageInfo()
    {
    }
    ~PackageInfo()
    {
    }

    status_t parsePackage(const sp<AaptGroup>& grp);
};

// ==========================================================================
// ==========================================================================
// ==========================================================================

String8 parseResourceName(const String8& leaf)
{
    const char* firstDot = strchr(leaf.string(), '.');
    const char* str = leaf.string();

    if (firstDot) {
        return String8(str, firstDot-str);
    } else {
        return String8(str);
    }
}

ResourceTypeSet::ResourceTypeSet()
    :RefBase(),
     KeyedVector<String8,sp<AaptGroup> >()
{
}

FilePathStore::FilePathStore()
    :RefBase(),
     Vector<String8>()
{
}

class ResourceDirIterator
{
public:
    ResourceDirIterator(const sp<ResourceTypeSet>& set, const String8& resType)
        : mResType(resType), mSet(set), mSetPos(0), mGroupPos(0)
    {
        memset(&mParams, 0, sizeof(ResTable_config));
    }

    inline const sp<AaptGroup>& getGroup() const { return mGroup; }
    inline const sp<AaptFile>& getFile() const { return mFile; }

    inline const String8& getBaseName() const { return mBaseName; }
    inline const String8& getLeafName() const { return mLeafName; }
    inline String8 getPath() const { return mPath; }
    inline const ResTable_config& getParams() const { return mParams; }

    enum {
        EOD = 1
    };

    ssize_t next()
    {
        while (true) {
            sp<AaptGroup> group;
            sp<AaptFile> file;

            // Try to get next file in this current group.
            if (mGroup != NULL && mGroupPos < mGroup->getFiles().size()) {
                group = mGroup;
                file = group->getFiles().valueAt(mGroupPos++);

            // Try to get the next group/file in this directory
            } else if (mSetPos < mSet->size()) {
                mGroup = group = mSet->valueAt(mSetPos++);
                if (group->getFiles().size() < 1) {
                    continue;
                }
                file = group->getFiles().valueAt(0);
                mGroupPos = 1;

            // All done!
            } else {
                return EOD;
            }

            mFile = file;

            String8 leaf(group->getLeaf());
            mLeafName = String8(leaf);
            mParams = file->getGroupEntry().toParams();
            if (kIsDebug) {
                printf("Dir %s: mcc=%d mnc=%d lang=%c%c cnt=%c%c orient=%d ui=%d density=%d touch=%d key=%d inp=%d nav=%d\n",
                        group->getPath().string(), mParams.mcc, mParams.mnc,
                        mParams.language[0] ? mParams.language[0] : '-',
                        mParams.language[1] ? mParams.language[1] : '-',
                        mParams.country[0] ? mParams.country[0] : '-',
                        mParams.country[1] ? mParams.country[1] : '-',
                        mParams.orientation, mParams.uiMode,
                        mParams.density, mParams.touchscreen, mParams.keyboard,
                        mParams.inputFlags, mParams.navigation);
            }
            mPath = "res";
            mPath.appendPath(file->getGroupEntry().toDirName(mResType));
            mPath.appendPath(leaf);
            mBaseName = parseResourceName(leaf);
            if (mBaseName == "") {
                fprintf(stderr, "Error: malformed resource filename %s\n",
                        file->getPrintableSource().string());
                return UNKNOWN_ERROR;
            }

            if (kIsDebug) {
                printf("file name=%s\n", mBaseName.string());
            }

            return NO_ERROR;
        }
    }

private:
    String8 mResType;

    const sp<ResourceTypeSet> mSet;
    size_t mSetPos;

    sp<AaptGroup> mGroup;
    size_t mGroupPos;

    sp<AaptFile> mFile;
    String8 mBaseName;
    String8 mLeafName;
    String8 mPath;
    ResTable_config mParams;
};

class AnnotationProcessor {
public:
    AnnotationProcessor() : mDeprecated(false), mSystemApi(false) { }

    void preprocessComment(String8& comment) {
        if (comment.size() > 0) {
            if (comment.contains("@deprecated")) {
                mDeprecated = true;
            }
            if (comment.removeAll("@SystemApi")) {
                mSystemApi = true;
            }
        }
    }

    void printAnnotations(FILE* fp, const char* indentStr) {
        if (mDeprecated) {
            fprintf(fp, "%s@Deprecated\n", indentStr);
        }
        if (mSystemApi) {
            fprintf(fp, "%s@android.annotation.SystemApi\n", indentStr);
        }
    }

private:
    bool mDeprecated;
    bool mSystemApi;
};

// ==========================================================================
// ==========================================================================
// ==========================================================================

bool isValidResourceType(const String8& type)
{
    return type == "anim" || type == "animator" || type == "interpolator"
        || type == "transition"
        || type == "drawable" || type == "layout"
        || type == "values" || type == "xml" || type == "raw"
        || type == "color" || type == "menu" || type == "mipmap";
}

static status_t parsePackage(Bundle* bundle, const sp<AaptAssets>& assets,
    const sp<AaptGroup>& grp)
{
    if (grp->getFiles().size() != 1) {
        fprintf(stderr, "warning: Multiple AndroidManifest.xml files found, using %s\n",
                grp->getFiles().valueAt(0)->getPrintableSource().string());
    }

    sp<AaptFile> file = grp->getFiles().valueAt(0);

    ResXMLTree block;
    status_t err = parseXMLResource(file, &block);
    if (err != NO_ERROR) {
        return err;
    }
    //printXMLBlock(&block);

    ResXMLTree::event_code_t code;
    while ((code=block.next()) != ResXMLTree::START_TAG
           && code != ResXMLTree::END_DOCUMENT
           && code != ResXMLTree::BAD_DOCUMENT) {
    }

    size_t len;
    if (code != ResXMLTree::START_TAG) {
        fprintf(stderr, "%s:%d: No start tag found\n",
                file->getPrintableSource().string(), block.getLineNumber());
        return UNKNOWN_ERROR;
    }
    if (strcmp16(block.getElementName(&len), String16("manifest").string()) != 0) {
        fprintf(stderr, "%s:%d: Invalid start tag %s, expected <manifest>\n",
                file->getPrintableSource().string(), block.getLineNumber(),
                String8(block.getElementName(&len)).string());
        return UNKNOWN_ERROR;
    }

    ssize_t nameIndex = block.indexOfAttribute(NULL, "package");
    if (nameIndex < 0) {
        fprintf(stderr, "%s:%d: <manifest> does not have package attribute.\n",
                file->getPrintableSource().string(), block.getLineNumber());
        return UNKNOWN_ERROR;
    }

    assets->setPackage(String8(block.getAttributeStringValue(nameIndex, &len)));

    String16 uses_sdk16("uses-sdk");
    while ((code=block.next()) != ResXMLTree::END_DOCUMENT
           && code != ResXMLTree::BAD_DOCUMENT) {
        if (code == ResXMLTree::START_TAG) {
            if (strcmp16(block.getElementName(&len), uses_sdk16.string()) == 0) {
                ssize_t minSdkIndex = block.indexOfAttribute(RESOURCES_ANDROID_NAMESPACE,
                                                             "minSdkVersion");
                if (minSdkIndex >= 0) {
                    const char16_t* minSdk16 = block.getAttributeStringValue(minSdkIndex, &len);
                    const char* minSdk8 = strdup(String8(minSdk16).string());
                    bundle->setManifestMinSdkVersion(minSdk8);
                }
            }
        }
    }

    return NO_ERROR;
}

// ==========================================================================
// ==========================================================================
// ==========================================================================

static status_t makeFileResources(Bundle* bundle, const sp<AaptAssets>& assets,
                                  ResourceTable* table,
                                  const sp<ResourceTypeSet>& set,
                                  const char* resType)
{
    String8 type8(resType);
    String16 type16(resType);

    bool hasErrors = false;

    ResourceDirIterator it(set, String8(resType));
    ssize_t res;
    while ((res=it.next()) == NO_ERROR) {
        if (bundle->getVerbose()) {
            printf("    (new resource id %s from %s)\n",
                   it.getBaseName().string(), it.getFile()->getPrintableSource().string());
        }
        String16 baseName(it.getBaseName());
        const char16_t* str = baseName.string();
        const char16_t* const end = str + baseName.size();
        while (str < end) {
            if (!((*str >= 'a' && *str <= 'z')
                    || (*str >= '0' && *str <= '9')
                    || *str == '_' || *str == '.')) {
                fprintf(stderr, "%s: Invalid file name: must contain only [a-z0-9_.]\n",
                        it.getPath().string());
                hasErrors = true;
            }
            str++;
        }
        String8 resPath = it.getPath();
        resPath.convertToResPath();
        table->addEntry(SourcePos(it.getPath(), 0), String16(assets->getPackage()),
                        type16,
                        baseName,
                        String16(resPath),
                        NULL,
                        &it.getParams());
        assets->addResource(it.getLeafName(), resPath, it.getFile(), type8);
    }

    return hasErrors ? STATUST(UNKNOWN_ERROR) : NO_ERROR;
}

class PreProcessImageWorkUnit : public WorkQueue::WorkUnit {
public:
    PreProcessImageWorkUnit(const Bundle* bundle, const sp<AaptAssets>& assets,
            const sp<AaptFile>& file, volatile bool* hasErrors) :
            mBundle(bundle), mAssets(assets), mFile(file), mHasErrors(hasErrors) {
    }

    virtual bool run() {
        status_t status = preProcessImage(mBundle, mAssets, mFile, NULL);
        if (status) {
            *mHasErrors = true;
        }
        return true; // continue even if there are errors
    }

private:
    const Bundle* mBundle;
    sp<AaptAssets> mAssets;
    sp<AaptFile> mFile;
    volatile bool* mHasErrors;
};

static status_t preProcessImages(const Bundle* bundle, const sp<AaptAssets>& assets,
                          const sp<ResourceTypeSet>& set, const char* type)
{
    volatile bool hasErrors = false;
    ssize_t res = NO_ERROR;
    if (bundle->getUseCrunchCache() == false) {
        WorkQueue wq(MAX_THREADS, false);
        ResourceDirIterator it(set, String8(type));
        while ((res=it.next()) == NO_ERROR) {
            PreProcessImageWorkUnit* w = new PreProcessImageWorkUnit(
                    bundle, assets, it.getFile(), &hasErrors);
            status_t status = wq.schedule(w);
            if (status) {
                fprintf(stderr, "preProcessImages failed: schedule() returned %d\n", status);
                hasErrors = true;
                delete w;
                break;
            }
        }
        status_t status = wq.finish();
        if (status) {
            fprintf(stderr, "preProcessImages failed: finish() returned %d\n", status);
            hasErrors = true;
        }
    }
    return (hasErrors || (res < NO_ERROR)) ? STATUST(UNKNOWN_ERROR) : NO_ERROR;
}

static void collect_files(const sp<AaptDir>& dir,
        KeyedVector<String8, sp<ResourceTypeSet> >* resources)
{
    const DefaultKeyedVector<String8, sp<AaptGroup> >& groups = dir->getFiles();
    int N = groups.size();
    for (int i=0; i<N; i++) {
        String8 leafName = groups.keyAt(i);
        const sp<AaptGroup>& group = groups.valueAt(i);

        const DefaultKeyedVector<AaptGroupEntry, sp<AaptFile> >& files
                = group->getFiles();

        if (files.size() == 0) {
            continue;
        }

        String8 resType = files.valueAt(0)->getResourceType();

        ssize_t index = resources->indexOfKey(resType);

        if (index < 0) {
            sp<ResourceTypeSet> set = new ResourceTypeSet();
            if (kIsDebug) {
                printf("Creating new resource type set for leaf %s with group %s (%p)\n",
                        leafName.string(), group->getPath().string(), group.get());
            }
            set->add(leafName, group);
            resources->add(resType, set);
        } else {
            sp<ResourceTypeSet> set = resources->valueAt(index);
            index = set->indexOfKey(leafName);
            if (index < 0) {
                if (kIsDebug) {
                    printf("Adding to resource type set for leaf %s group %s (%p)\n",
                            leafName.string(), group->getPath().string(), group.get());
                }
                set->add(leafName, group);
            } else {
                sp<AaptGroup> existingGroup = set->valueAt(index);
                if (kIsDebug) {
                    printf("Extending to resource type set for leaf %s group %s (%p)\n",
                            leafName.string(), group->getPath().string(), group.get());
                }
                for (size_t j=0; j<files.size(); j++) {
                    if (kIsDebug) {
                        printf("Adding file %s in group %s resType %s\n",
                                files.valueAt(j)->getSourceFile().string(),
                                files.keyAt(j).toDirName(String8()).string(),
                                resType.string());
                    }
                    existingGroup->addFile(files.valueAt(j));
                }
            }
        }
    }
}

static void collect_files(const sp<AaptAssets>& ass,
        KeyedVector<String8, sp<ResourceTypeSet> >* resources)
{
    const Vector<sp<AaptDir> >& dirs = ass->resDirs();
    int N = dirs.size();

    for (int i=0; i<N; i++) {
        sp<AaptDir> d = dirs.itemAt(i);
        if (kIsDebug) {
            printf("Collecting dir #%d %p: %s, leaf %s\n", i, d.get(), d->getPath().string(),
                    d->getLeaf().string());
        }
        collect_files(d, resources);

        // don't try to include the res dir
        if (kIsDebug) {
            printf("Removing dir leaf %s\n", d->getLeaf().string());
        }
        ass->removeDir(d->getLeaf());
    }
}

enum {
    ATTR_OKAY = -1,
    ATTR_NOT_FOUND = -2,
    ATTR_LEADING_SPACES = -3,
    ATTR_TRAILING_SPACES = -4
};
static int validateAttr(const String8& path, const ResTable& table,
        const ResXMLParser& parser,
        const char* ns, const char* attr, const char* validChars, bool required)
{
    size_t len;

    ssize_t index = parser.indexOfAttribute(ns, attr);
    const char16_t* str;
    Res_value value;
    if (index >= 0 && parser.getAttributeValue(index, &value) >= 0) {
        const ResStringPool* pool = &parser.getStrings();
        if (value.dataType == Res_value::TYPE_REFERENCE) {
            uint32_t specFlags = 0;
            int strIdx;
            if ((strIdx=table.resolveReference(&value, 0x10000000, NULL, &specFlags)) < 0) {
                fprintf(stderr, "%s:%d: Tag <%s> attribute %s references unknown resid 0x%08x.\n",
                        path.string(), parser.getLineNumber(),
                        String8(parser.getElementName(&len)).string(), attr,
                        value.data);
                return ATTR_NOT_FOUND;
            }
            
            pool = table.getTableStringBlock(strIdx);
            #if 0
            if (pool != NULL) {
                str = pool->stringAt(value.data, &len);
            }
            printf("***** RES ATTR: %s specFlags=0x%x strIdx=%d: %s\n", attr,
                    specFlags, strIdx, str != NULL ? String8(str).string() : "???");
            #endif
            if ((specFlags&~ResTable_typeSpec::SPEC_PUBLIC) != 0 && false) {
                fprintf(stderr, "%s:%d: Tag <%s> attribute %s varies by configurations 0x%x.\n",
                        path.string(), parser.getLineNumber(),
                        String8(parser.getElementName(&len)).string(), attr,
                        specFlags);
                return ATTR_NOT_FOUND;
            }
        }
        if (value.dataType == Res_value::TYPE_STRING) {
            if (pool == NULL) {
                fprintf(stderr, "%s:%d: Tag <%s> attribute %s has no string block.\n",
                        path.string(), parser.getLineNumber(),
                        String8(parser.getElementName(&len)).string(), attr);
                return ATTR_NOT_FOUND;
            }
            if ((str=pool->stringAt(value.data, &len)) == NULL) {
                fprintf(stderr, "%s:%d: Tag <%s> attribute %s has corrupt string value.\n",
                        path.string(), parser.getLineNumber(),
                        String8(parser.getElementName(&len)).string(), attr);
                return ATTR_NOT_FOUND;
            }
        } else {
            fprintf(stderr, "%s:%d: Tag <%s> attribute %s has invalid type %d.\n",
                    path.string(), parser.getLineNumber(),
                    String8(parser.getElementName(&len)).string(), attr,
                    value.dataType);
            return ATTR_NOT_FOUND;
        }
        if (validChars) {
            for (size_t i=0; i<len; i++) {
                char16_t c = str[i];
                const char* p = validChars;
                bool okay = false;
                while (*p) {
                    if (c == *p) {
                        okay = true;
                        break;
                    }
                    p++;
                }
                if (!okay) {
                    fprintf(stderr, "%s:%d: Tag <%s> attribute %s has invalid character '%c'.\n",
                            path.string(), parser.getLineNumber(),
                            String8(parser.getElementName(&len)).string(), attr, (char)str[i]);
                    return (int)i;
                }
            }
        }
        if (*str == ' ') {
            fprintf(stderr, "%s:%d: Tag <%s> attribute %s can not start with a space.\n",
                    path.string(), parser.getLineNumber(),
                    String8(parser.getElementName(&len)).string(), attr);
            return ATTR_LEADING_SPACES;
        }
        if (len != 0 && str[len-1] == ' ') {
            fprintf(stderr, "%s:%d: Tag <%s> attribute %s can not end with a space.\n",
                    path.string(), parser.getLineNumber(),
                    String8(parser.getElementName(&len)).string(), attr);
            return ATTR_TRAILING_SPACES;
        }
        return ATTR_OKAY;
    }
    if (required) {
        fprintf(stderr, "%s:%d: Tag <%s> missing required attribute %s.\n",
                path.string(), parser.getLineNumber(),
                String8(parser.getElementName(&len)).string(), attr);
        return ATTR_NOT_FOUND;
    }
    return ATTR_OKAY;
}

static void checkForIds(const String8& path, ResXMLParser& parser)
{
    ResXMLTree::event_code_t code;
    while ((code=parser.next()) != ResXMLTree::END_DOCUMENT
           && code > ResXMLTree::BAD_DOCUMENT) {
        if (code == ResXMLTree::START_TAG) {
            ssize_t index = parser.indexOfAttribute(NULL, "id");
            if (index >= 0) {
                fprintf(stderr, "%s:%d: warning: found plain 'id' attribute; did you mean the new 'android:id' name?\n",
                        path.string(), parser.getLineNumber());
            }
        }
    }
}

static bool applyFileOverlay(Bundle *bundle,
                             const sp<AaptAssets>& assets,
                             sp<ResourceTypeSet> *baseSet,
                             const char *resType)
{
    if (bundle->getVerbose()) {
        printf("applyFileOverlay for %s\n", resType);
    }

    // Replace any base level files in this category with any found from the overlay
    // Also add any found only in the overlay.
    sp<AaptAssets> overlay = assets->getOverlay();
    String8 resTypeString(resType);

    // work through the linked list of overlays
    while (overlay.get()) {
        KeyedVector<String8, sp<ResourceTypeSet> >* overlayRes = overlay->getResources();

        // get the overlay resources of the requested type
        ssize_t index = overlayRes->indexOfKey(resTypeString);
        if (index >= 0) {
            sp<ResourceTypeSet> overlaySet = overlayRes->valueAt(index);

            // for each of the resources, check for a match in the previously built
            // non-overlay "baseset".
            size_t overlayCount = overlaySet->size();
            for (size_t overlayIndex=0; overlayIndex<overlayCount; overlayIndex++) {
                if (bundle->getVerbose()) {
                    printf("trying overlaySet Key=%s\n",overlaySet->keyAt(overlayIndex).string());
                }
                ssize_t baseIndex = -1;
                if (baseSet->get() != NULL) {
                    baseIndex = (*baseSet)->indexOfKey(overlaySet->keyAt(overlayIndex));
                }
                if (baseIndex >= 0) {
                    // look for same flavor.  For a given file (strings.xml, for example)
                    // there may be a locale specific or other flavors - we want to match
                    // the same flavor.
                    sp<AaptGroup> overlayGroup = overlaySet->valueAt(overlayIndex);
                    sp<AaptGroup> baseGroup = (*baseSet)->valueAt(baseIndex);

                    DefaultKeyedVector<AaptGroupEntry, sp<AaptFile> > overlayFiles =
                            overlayGroup->getFiles();
                    if (bundle->getVerbose()) {
                        DefaultKeyedVector<AaptGroupEntry, sp<AaptFile> > baseFiles =
                                baseGroup->getFiles();
                        for (size_t i=0; i < baseFiles.size(); i++) {
                            printf("baseFile " ZD " has flavor %s\n", (ZD_TYPE) i,
                                    baseFiles.keyAt(i).toString().string());
                        }
                        for (size_t i=0; i < overlayFiles.size(); i++) {
                            printf("overlayFile " ZD " has flavor %s\n", (ZD_TYPE) i,
                                    overlayFiles.keyAt(i).toString().string());
                        }
                    }

                    size_t overlayGroupSize = overlayFiles.size();
                    for (size_t overlayGroupIndex = 0;
                            overlayGroupIndex<overlayGroupSize;
                            overlayGroupIndex++) {
                        ssize_t baseFileIndex =
                                baseGroup->getFiles().indexOfKey(overlayFiles.
                                keyAt(overlayGroupIndex));
                        if (baseFileIndex >= 0) {
                            if (bundle->getVerbose()) {
                                printf("found a match (" ZD ") for overlay file %s, for flavor %s\n",
                                        (ZD_TYPE) baseFileIndex,
                                        overlayGroup->getLeaf().string(),
                                        overlayFiles.keyAt(overlayGroupIndex).toString().string());
                            }
                            baseGroup->removeFile(baseFileIndex);
                        } else {
                            // didn't find a match fall through and add it..
                            if (true || bundle->getVerbose()) {
                                printf("nothing matches overlay file %s, for flavor %s\n",
                                        overlayGroup->getLeaf().string(),
                                        overlayFiles.keyAt(overlayGroupIndex).toString().string());
                            }
                        }
                        baseGroup->addFile(overlayFiles.valueAt(overlayGroupIndex));
                        assets->addGroupEntry(overlayFiles.keyAt(overlayGroupIndex));
                    }
                } else {
                    if (baseSet->get() == NULL) {
                        *baseSet = new ResourceTypeSet();
                        assets->getResources()->add(String8(resType), *baseSet);
                    }
                    // this group doesn't exist (a file that's only in the overlay)
                    (*baseSet)->add(overlaySet->keyAt(overlayIndex),
                            overlaySet->valueAt(overlayIndex));
                    // make sure all flavors are defined in the resources.
                    sp<AaptGroup> overlayGroup = overlaySet->valueAt(overlayIndex);
                    DefaultKeyedVector<AaptGroupEntry, sp<AaptFile> > overlayFiles =
                            overlayGroup->getFiles();
                    size_t overlayGroupSize = overlayFiles.size();
                    for (size_t overlayGroupIndex = 0;
                            overlayGroupIndex<overlayGroupSize;
                            overlayGroupIndex++) {
                        assets->addGroupEntry(overlayFiles.keyAt(overlayGroupIndex));
                    }
                }
            }
            // this overlay didn't have resources for this type
        }
        // try next overlay
        overlay = overlay->getOverlay();
    }
    return true;
}

/*
 * Inserts an attribute in a given node.
 * If errorOnFailedInsert is true, and the attribute already exists, returns false.
 * If replaceExisting is true, the attribute will be updated if it already exists.
 * Returns true otherwise, even if the attribute already exists, and does not modify
 * the existing attribute's value.
 */
bool addTagAttribute(const sp<XMLNode>& node, const char* ns8,
        const char* attr8, const char* value, bool errorOnFailedInsert,
        bool replaceExisting)
{
    if (value == NULL) {
        return true;
    }

    const String16 ns(ns8);
    const String16 attr(attr8);

    XMLNode::attribute_entry* existingEntry = node->editAttribute(ns, attr);
    if (existingEntry != NULL) {
        if (replaceExisting) {
            if (kIsDebug) {
                printf("Info: AndroidManifest.xml already defines %s (in %s);"
                        " overwriting existing value from manifest.\n",
                        String8(attr).string(), String8(ns).string());
            }
            existingEntry->string = String16(value);
            return true;
        }

        if (errorOnFailedInsert) {
            fprintf(stderr, "Error: AndroidManifest.xml already defines %s (in %s);"
                            " cannot insert new value %s.\n",
                    String8(attr).string(), String8(ns).string(), value);
            return false;
        }

        fprintf(stderr, "Warning: AndroidManifest.xml already defines %s (in %s);"
                        " using existing value in manifest.\n",
                String8(attr).string(), String8(ns).string());

        // don't stop the build.
        return true;
    }
    
    node->addAttribute(ns, attr, String16(value));
    return true;
}

/*
 * Inserts an attribute in a given node, only if the attribute does not
 * exist.
 * If errorOnFailedInsert is true, and the attribute already exists, returns false.
 * Returns true otherwise, even if the attribute already exists.
 */
bool addTagAttribute(const sp<XMLNode>& node, const char* ns8,
        const char* attr8, const char* value, bool errorOnFailedInsert)
{
    return addTagAttribute(node, ns8, attr8, value, errorOnFailedInsert, false);
}

static void fullyQualifyClassName(const String8& package, sp<XMLNode> node,
        const String16& attrName) {
    XMLNode::attribute_entry* attr = node->editAttribute(
            String16("http://schemas.android.com/apk/res/android"), attrName);
    if (attr != NULL) {
        String8 name(attr->string);

        // asdf     --> package.asdf
        // .asdf  .a.b  --> package.asdf package.a.b
        // asdf.adsf --> asdf.asdf
        String8 className;
        const char* p = name.string();
        const char* q = strchr(p, '.');
        if (p == q) {
            className += package;
            className += name;
        } else if (q == NULL) {
            className += package;
            className += ".";
            className += name;
        } else {
            className += name;
        }
        if (kIsDebug) {
            printf("Qualifying class '%s' to '%s'", name.string(), className.string());
        }
        attr->string.setTo(String16(className));
    }
}

status_t massageManifest(Bundle* bundle, sp<XMLNode> root)
{
    root = root->searchElement(String16(), String16("manifest"));
    if (root == NULL) {
        fprintf(stderr, "No <manifest> tag.\n");
        return UNKNOWN_ERROR;
    }

    bool errorOnFailedInsert = bundle->getErrorOnFailedInsert();
    bool replaceVersion = bundle->getReplaceVersion();

    if (!addTagAttribute(root, RESOURCES_ANDROID_NAMESPACE, "versionCode",
            bundle->getVersionCode(), errorOnFailedInsert, replaceVersion)) {
        return UNKNOWN_ERROR;
    } else {
        const XMLNode::attribute_entry* attr = root->getAttribute(
                String16(RESOURCES_ANDROID_NAMESPACE), String16("versionCode"));
        if (attr != NULL) {
            bundle->setVersionCode(strdup(String8(attr->string).string()));
        }
    }

    if (!addTagAttribute(root, RESOURCES_ANDROID_NAMESPACE, "versionName",
            bundle->getVersionName(), errorOnFailedInsert, replaceVersion)) {
        return UNKNOWN_ERROR;
    } else {
        const XMLNode::attribute_entry* attr = root->getAttribute(
                String16(RESOURCES_ANDROID_NAMESPACE), String16("versionName"));
        if (attr != NULL) {
            bundle->setVersionName(strdup(String8(attr->string).string()));
        }
    }
    
    sp<XMLNode> vers = root->getChildElement(String16(), String16("uses-sdk"));
    if (bundle->getMinSdkVersion() != NULL
            || bundle->getTargetSdkVersion() != NULL
            || bundle->getMaxSdkVersion() != NULL) {
        if (vers == NULL) {
            vers = XMLNode::newElement(root->getFilename(), String16(), String16("uses-sdk"));
            root->insertChildAt(vers, 0);
        }
        
        if (!addTagAttribute(vers, RESOURCES_ANDROID_NAMESPACE, "minSdkVersion",
                bundle->getMinSdkVersion(), errorOnFailedInsert)) {
            return UNKNOWN_ERROR;
        }
        if (!addTagAttribute(vers, RESOURCES_ANDROID_NAMESPACE, "targetSdkVersion",
                bundle->getTargetSdkVersion(), errorOnFailedInsert)) {
            return UNKNOWN_ERROR;
        }
        if (!addTagAttribute(vers, RESOURCES_ANDROID_NAMESPACE, "maxSdkVersion",
                bundle->getMaxSdkVersion(), errorOnFailedInsert)) {
            return UNKNOWN_ERROR;
        }
    }

    if (vers != NULL) {
        const XMLNode::attribute_entry* attr = vers->getAttribute(
                String16(RESOURCES_ANDROID_NAMESPACE), String16("minSdkVersion"));
        if (attr != NULL) {
            bundle->setMinSdkVersion(strdup(String8(attr->string).string()));
        }
    }

    if (bundle->getPlatformBuildVersionCode() != "") {
        if (!addTagAttribute(root, "", "platformBuildVersionCode",
                    bundle->getPlatformBuildVersionCode(), errorOnFailedInsert, true)) {
            return UNKNOWN_ERROR;
        }
    }

    if (bundle->getPlatformBuildVersionName() != "") {
        if (!addTagAttribute(root, "", "platformBuildVersionName",
                    bundle->getPlatformBuildVersionName(), errorOnFailedInsert, true)) {
            return UNKNOWN_ERROR;
        }
    }

    if (bundle->getDebugMode()) {
        sp<XMLNode> application = root->getChildElement(String16(), String16("application"));
        if (application != NULL) {
            if (!addTagAttribute(application, RESOURCES_ANDROID_NAMESPACE, "debuggable", "true",
                    errorOnFailedInsert)) {
                return UNKNOWN_ERROR;
            }
        }
    }

    // Deal with manifest package name overrides
    const char* manifestPackageNameOverride = bundle->getManifestPackageNameOverride();
    if (manifestPackageNameOverride != NULL) {
        // Update the actual package name
        XMLNode::attribute_entry* attr = root->editAttribute(String16(), String16("package"));
        if (attr == NULL) {
            fprintf(stderr, "package name is required with --rename-manifest-package.\n");
            return UNKNOWN_ERROR;
        }
        String8 origPackage(attr->string);
        attr->string.setTo(String16(manifestPackageNameOverride));
        if (kIsDebug) {
            printf("Overriding package '%s' to be '%s'\n", origPackage.string(),
                    manifestPackageNameOverride);
        }

        // Make class names fully qualified
        sp<XMLNode> application = root->getChildElement(String16(), String16("application"));
        if (application != NULL) {
            fullyQualifyClassName(origPackage, application, String16("name"));
            fullyQualifyClassName(origPackage, application, String16("backupAgent"));

            Vector<sp<XMLNode> >& children = const_cast<Vector<sp<XMLNode> >&>(application->getChildren());
            for (size_t i = 0; i < children.size(); i++) {
                sp<XMLNode> child = children.editItemAt(i);
                String8 tag(child->getElementName());
                if (tag == "activity" || tag == "service" || tag == "receiver" || tag == "provider") {
                    fullyQualifyClassName(origPackage, child, String16("name"));
                } else if (tag == "activity-alias") {
                    fullyQualifyClassName(origPackage, child, String16("name"));
                    fullyQualifyClassName(origPackage, child, String16("targetActivity"));
                }
            }
        }
    }

    // Deal with manifest package name overrides
    const char* instrumentationPackageNameOverride = bundle->getInstrumentationPackageNameOverride();
    if (instrumentationPackageNameOverride != NULL) {
        // Fix up instrumentation targets.
        Vector<sp<XMLNode> >& children = const_cast<Vector<sp<XMLNode> >&>(root->getChildren());
        for (size_t i = 0; i < children.size(); i++) {
            sp<XMLNode> child = children.editItemAt(i);
            String8 tag(child->getElementName());
            if (tag == "instrumentation") {
                XMLNode::attribute_entry* attr = child->editAttribute(
                        String16("http://schemas.android.com/apk/res/android"), String16("targetPackage"));
                if (attr != NULL) {
                    attr->string.setTo(String16(instrumentationPackageNameOverride));
                }
            }
        }
    }
    
    // Generate split name if feature is present.
    const XMLNode::attribute_entry* attr = root->getAttribute(String16(), String16("featureName"));
    if (attr != NULL) {
        String16 splitName("feature_");
        splitName.append(attr->string);
        status_t err = root->addAttribute(String16(), String16("split"), splitName);
        if (err != NO_ERROR) {
            ALOGE("Failed to insert split name into AndroidManifest.xml");
            return err;
        }
    }

    return NO_ERROR;
}

static int32_t getPlatformAssetCookie(const AssetManager& assets) {
    // Find the system package (0x01). AAPT always generates attributes
    // with the type 0x01, so we're looking for the first attribute
    // resource in the system package.
    const ResTable& table = assets.getResources(true);
    Res_value val;
    ssize_t idx = table.getResource(0x01010000, &val, true);
    if (idx != NO_ERROR) {
        // Try as a bag.
        const ResTable::bag_entry* entry;
        ssize_t cnt = table.lockBag(0x01010000, &entry);
        if (cnt >= 0) {
            idx = entry->stringBlock;
        }
        table.unlockBag(entry);
    }

    if (idx < 0) {
        return 0;
    }
    return table.getTableCookie(idx);
}

enum {
    VERSION_CODE_ATTR = 0x0101021b,
    VERSION_NAME_ATTR = 0x0101021c,
};

static ssize_t extractPlatformBuildVersion(ResXMLTree& tree, Bundle* bundle) {
    size_t len;
    ResXMLTree::event_code_t code;
    while ((code = tree.next()) != ResXMLTree::END_DOCUMENT && code != ResXMLTree::BAD_DOCUMENT) {
        if (code != ResXMLTree::START_TAG) {
            continue;
        }

        const char16_t* ctag16 = tree.getElementName(&len);
        if (ctag16 == NULL) {
            fprintf(stderr, "ERROR: failed to get XML element name (bad string pool)\n");
            return UNKNOWN_ERROR;
        }

        String8 tag(ctag16, len);
        if (tag != "manifest") {
            continue;
        }

        String8 error;
        int32_t versionCode = AaptXml::getIntegerAttribute(tree, VERSION_CODE_ATTR, &error);
        if (error != "") {
            fprintf(stderr, "ERROR: failed to get platform version code\n");
            return UNKNOWN_ERROR;
        }

        if (versionCode >= 0 && bundle->getPlatformBuildVersionCode() == "") {
            bundle->setPlatformBuildVersionCode(String8::format("%d", versionCode));
        }

        String8 versionName = AaptXml::getAttribute(tree, VERSION_NAME_ATTR, &error);
        if (error != "") {
            fprintf(stderr, "ERROR: failed to get platform version name\n");
            return UNKNOWN_ERROR;
        }

        if (versionName != "" && bundle->getPlatformBuildVersionName() == "") {
            bundle->setPlatformBuildVersionName(versionName);
        }
        return NO_ERROR;
    }

    fprintf(stderr, "ERROR: no <manifest> tag found in platform AndroidManifest.xml\n");
    return UNKNOWN_ERROR;
}

static ssize_t extractPlatformBuildVersion(AssetManager& assets, Bundle* bundle) {
    int32_t cookie = getPlatformAssetCookie(assets);
    if (cookie == 0) {
        // No platform was loaded.
        return NO_ERROR;
    }

    ResXMLTree tree;
    Asset* asset = assets.openNonAsset(cookie, "AndroidManifest.xml", Asset::ACCESS_STREAMING);
    if (asset == NULL) {
        fprintf(stderr, "ERROR: Platform AndroidManifest.xml not found\n");
        return UNKNOWN_ERROR;
    }

    ssize_t result = NO_ERROR;
    if (tree.setTo(asset->getBuffer(true), asset->getLength()) != NO_ERROR) {
        fprintf(stderr, "ERROR: Platform AndroidManifest.xml is corrupt\n");
        result = UNKNOWN_ERROR;
    } else {
        result = extractPlatformBuildVersion(tree, bundle);
    }

    delete asset;
    return result;
}

#define ASSIGN_IT(n) \
        do { \
            ssize_t index = resources->indexOfKey(String8(#n)); \
            if (index >= 0) { \
                n ## s = resources->valueAt(index); \
            } \
        } while (0)

status_t updatePreProcessedCache(Bundle* bundle)
{
    #if BENCHMARK
    fprintf(stdout, "BENCHMARK: Starting PNG PreProcessing \n");
    long startPNGTime = clock();
    #endif /* BENCHMARK */

    String8 source(bundle->getResourceSourceDirs()[0]);
    String8 dest(bundle->getCrunchedOutputDir());

    FileFinder* ff = new SystemFileFinder();
    CrunchCache cc(source,dest,ff);

    CacheUpdater* cu = new SystemCacheUpdater(bundle);
    size_t numFiles = cc.crunch(cu);

    if (bundle->getVerbose())
        fprintf(stdout, "Crunched %d PNG files to update cache\n", (int)numFiles);

    delete ff;
    delete cu;

    #if BENCHMARK
    fprintf(stdout, "BENCHMARK: End PNG PreProcessing. Time Elapsed: %f ms \n"
            ,(clock() - startPNGTime)/1000.0);
    #endif /* BENCHMARK */
    return 0;
}

status_t generateAndroidManifestForSplit(Bundle* bundle, const sp<AaptAssets>& assets,
        const sp<ApkSplit>& split, sp<AaptFile>& outFile, ResourceTable* table) {
    const String8 filename("AndroidManifest.xml");
    const String16 androidPrefix("android");
    const String16 androidNSUri("http://schemas.android.com/apk/res/android");
    sp<XMLNode> root = XMLNode::newNamespace(filename, androidPrefix, androidNSUri);

    // Build the <manifest> tag
    sp<XMLNode> manifest = XMLNode::newElement(filename, String16(), String16("manifest"));

    // Add the 'package' attribute which is set to the package name.
    const char* packageName = assets->getPackage();
    const char* manifestPackageNameOverride = bundle->getManifestPackageNameOverride();
    if (manifestPackageNameOverride != NULL) {
        packageName = manifestPackageNameOverride;
    }
    manifest->addAttribute(String16(), String16("package"), String16(packageName));

    // Add the 'versionCode' attribute which is set to the original version code.
    if (!addTagAttribute(manifest, RESOURCES_ANDROID_NAMESPACE, "versionCode",
            bundle->getVersionCode(), true, true)) {
        return UNKNOWN_ERROR;
    }

    // Add the 'split' attribute which describes the configurations included.
    String8 splitName("config.");
    splitName.append(split->getPackageSafeName());
    manifest->addAttribute(String16(), String16("split"), String16(splitName));

    // Build an empty <application> tag (required).
    sp<XMLNode> app = XMLNode::newElement(filename, String16(), String16("application"));

    // Add the 'hasCode' attribute which is never true for resource splits.
    if (!addTagAttribute(app, RESOURCES_ANDROID_NAMESPACE, "hasCode",
            "false", true, true)) {
        return UNKNOWN_ERROR;
    }

    manifest->addChild(app);
    root->addChild(manifest);

    int err = compileXmlFile(bundle, assets, String16(), root, outFile, table);
    if (err < NO_ERROR) {
        return err;
    }
    outFile->setCompressionMethod(ZipEntry::kCompressDeflated);
    return NO_ERROR;
}

status_t buildResources(Bundle* bundle, const sp<AaptAssets>& assets, sp<ApkBuilder>& builder)
{
    // First, look for a package file to parse.  This is required to
    // be able to generate the resource information.
    sp<AaptGroup> androidManifestFile =
            assets->getFiles().valueFor(String8("AndroidManifest.xml"));
    if (androidManifestFile == NULL) {
        fprintf(stderr, "ERROR: No AndroidManifest.xml file found.\n");
        return UNKNOWN_ERROR;
    }

    status_t err = parsePackage(bundle, assets, androidManifestFile);
    if (err != NO_ERROR) {
        return err;
    }

    if (kIsDebug) {
        printf("Creating resources for package %s\n", assets->getPackage().string());
    }

    ResourceTable::PackageType packageType = ResourceTable::App;
    if (bundle->getBuildSharedLibrary()) {
        packageType = ResourceTable::SharedLibrary;
    } else if (bundle->getExtending()) {
        packageType = ResourceTable::System;
    } else if (!bundle->getFeatureOfPackage().isEmpty()) {
        packageType = ResourceTable::AppFeature;
    }

    ResourceTable table(bundle, String16(assets->getPackage()), packageType);
    err = table.addIncludedResources(bundle, assets);
    if (err != NO_ERROR) {
        return err;
    }

    if (kIsDebug) {
        printf("Found %d included resource packages\n", (int)table.size());
    }

    // Standard flags for compiled XML and optional UTF-8 encoding
    int xmlFlags = XML_COMPILE_STANDARD_RESOURCE;

    /* Only enable UTF-8 if the caller of aapt didn't specifically
     * request UTF-16 encoding and the parameters of this package
     * allow UTF-8 to be used.
     */
    if (!bundle->getUTF16StringsOption()) {
        xmlFlags |= XML_COMPILE_UTF8;
    }

    // --------------------------------------------------------------
    // First, gather all resource information.
    // --------------------------------------------------------------

    // resType -> leafName -> group
    KeyedVector<String8, sp<ResourceTypeSet> > *resources = 
            new KeyedVector<String8, sp<ResourceTypeSet> >;
    collect_files(assets, resources);

    sp<ResourceTypeSet> drawables;
    sp<ResourceTypeSet> layouts;
    sp<ResourceTypeSet> anims;
    sp<ResourceTypeSet> animators;
    sp<ResourceTypeSet> interpolators;
    sp<ResourceTypeSet> transitions;
    sp<ResourceTypeSet> xmls;
    sp<ResourceTypeSet> raws;
    sp<ResourceTypeSet> colors;
    sp<ResourceTypeSet> menus;
    sp<ResourceTypeSet> mipmaps;

    ASSIGN_IT(drawable);
    ASSIGN_IT(layout);
    ASSIGN_IT(anim);
    ASSIGN_IT(animator);
    ASSIGN_IT(interpolator);
    ASSIGN_IT(transition);
    ASSIGN_IT(xml);
    ASSIGN_IT(raw);
    ASSIGN_IT(color);
    ASSIGN_IT(menu);
    ASSIGN_IT(mipmap);

    assets->setResources(resources);
    // now go through any resource overlays and collect their files
    sp<AaptAssets> current = assets->getOverlay();
    while(current.get()) {
        KeyedVector<String8, sp<ResourceTypeSet> > *resources = 
                new KeyedVector<String8, sp<ResourceTypeSet> >;
        current->setResources(resources);
        collect_files(current, resources);
        current = current->getOverlay();
    }
    // apply the overlay files to the base set
    if (!applyFileOverlay(bundle, assets, &drawables, "drawable") ||
            !applyFileOverlay(bundle, assets, &layouts, "layout") ||
            !applyFileOverlay(bundle, assets, &anims, "anim") ||
            !applyFileOverlay(bundle, assets, &animators, "animator") ||
            !applyFileOverlay(bundle, assets, &interpolators, "interpolator") ||
            !applyFileOverlay(bundle, assets, &transitions, "transition") ||
            !applyFileOverlay(bundle, assets, &xmls, "xml") ||
            !applyFileOverlay(bundle, assets, &raws, "raw") ||
            !applyFileOverlay(bundle, assets, &colors, "color") ||
            !applyFileOverlay(bundle, assets, &menus, "menu") ||
            !applyFileOverlay(bundle, assets, &mipmaps, "mipmap")) {
        return UNKNOWN_ERROR;
    }

    bool hasErrors = false;

    if (drawables != NULL) {
        if (bundle->getOutputAPKFile() != NULL) {
            err = preProcessImages(bundle, assets, drawables, "drawable");
        }
        if (err == NO_ERROR) {
            err = makeFileResources(bundle, assets, &table, drawables, "drawable");
            if (err != NO_ERROR) {
                hasErrors = true;
            }
        } else {
            hasErrors = true;
        }
    }

    if (mipmaps != NULL) {
        if (bundle->getOutputAPKFile() != NULL) {
            err = preProcessImages(bundle, assets, mipmaps, "mipmap");
        }
        if (err == NO_ERROR) {
            err = makeFileResources(bundle, assets, &table, mipmaps, "mipmap");
            if (err != NO_ERROR) {
                hasErrors = true;
            }
        } else {
            hasErrors = true;
        }
    }

    if (layouts != NULL) {
        err = makeFileResources(bundle, assets, &table, layouts, "layout");
        if (err != NO_ERROR) {
            hasErrors = true;
        }
    }

    if (anims != NULL) {
        err = makeFileResources(bundle, assets, &table, anims, "anim");
        if (err != NO_ERROR) {
            hasErrors = true;
        }
    }

    if (animators != NULL) {
        err = makeFileResources(bundle, assets, &table, animators, "animator");
        if (err != NO_ERROR) {
            hasErrors = true;
        }
    }

    if (transitions != NULL) {
        err = makeFileResources(bundle, assets, &table, transitions, "transition");
        if (err != NO_ERROR) {
            hasErrors = true;
        }
    }

    if (interpolators != NULL) {
        err = makeFileResources(bundle, assets, &table, interpolators, "interpolator");
        if (err != NO_ERROR) {
            hasErrors = true;
        }
    }

    if (xmls != NULL) {
        err = makeFileResources(bundle, assets, &table, xmls, "xml");
        if (err != NO_ERROR) {
            hasErrors = true;
        }
    }

    if (raws != NULL) {
        err = makeFileResources(bundle, assets, &table, raws, "raw");
        if (err != NO_ERROR) {
            hasErrors = true;
        }
    }

    // compile resources
    current = assets;
    while(current.get()) {
        KeyedVector<String8, sp<ResourceTypeSet> > *resources = 
                current->getResources();

        ssize_t index = resources->indexOfKey(String8("values"));
        if (index >= 0) {
            ResourceDirIterator it(resources->valueAt(index), String8("values"));
            ssize_t res;
            while ((res=it.next()) == NO_ERROR) {
                sp<AaptFile> file = it.getFile();
                res = compileResourceFile(bundle, assets, file, it.getParams(), 
                                          (current!=assets), &table);
                if (res != NO_ERROR) {
                    hasErrors = true;
                }
            }
        }
        current = current->getOverlay();
    }

    if (colors != NULL) {
        err = makeFileResources(bundle, assets, &table, colors, "color");
        if (err != NO_ERROR) {
            hasErrors = true;
        }
    }

    if (menus != NULL) {
        err = makeFileResources(bundle, assets, &table, menus, "menu");
        if (err != NO_ERROR) {
            hasErrors = true;
        }
    }

    // --------------------------------------------------------------------
    // Assignment of resource IDs and initial generation of resource table.
    // --------------------------------------------------------------------

    if (table.hasResources()) {
        err = table.assignResourceIds();
        if (err < NO_ERROR) {
            return err;
        }
    }

    // --------------------------------------------------------------
    // Finally, we can now we can compile XML files, which may reference
    // resources.
    // --------------------------------------------------------------

    if (layouts != NULL) {
        ResourceDirIterator it(layouts, String8("layout"));
        while ((err=it.next()) == NO_ERROR) {
            String8 src = it.getFile()->getPrintableSource();
            err = compileXmlFile(bundle, assets, String16(it.getBaseName()),
                    it.getFile(), &table, xmlFlags);
            if (err == NO_ERROR) {
                ResXMLTree block;
                block.setTo(it.getFile()->getData(), it.getFile()->getSize(), true);
                checkForIds(src, block);
            } else {
                hasErrors = true;
            }
        }

        if (err < NO_ERROR) {
            hasErrors = true;
        }
        err = NO_ERROR;
    }

    if (anims != NULL) {
        ResourceDirIterator it(anims, String8("anim"));
        while ((err=it.next()) == NO_ERROR) {
            err = compileXmlFile(bundle, assets, String16(it.getBaseName()),
                    it.getFile(), &table, xmlFlags);
            if (err != NO_ERROR) {
                hasErrors = true;
            }
        }

        if (err < NO_ERROR) {
            hasErrors = true;
        }
        err = NO_ERROR;
    }

    if (animators != NULL) {
        ResourceDirIterator it(animators, String8("animator"));
        while ((err=it.next()) == NO_ERROR) {
            err = compileXmlFile(bundle, assets, String16(it.getBaseName()),
                    it.getFile(), &table, xmlFlags);
            if (err != NO_ERROR) {
                hasErrors = true;
            }
        }

        if (err < NO_ERROR) {
            hasErrors = true;
        }
        err = NO_ERROR;
    }

    if (interpolators != NULL) {
        ResourceDirIterator it(interpolators, String8("interpolator"));
        while ((err=it.next()) == NO_ERROR) {
            err = compileXmlFile(bundle, assets, String16(it.getBaseName()),
                    it.getFile(), &table, xmlFlags);
            if (err != NO_ERROR) {
                hasErrors = true;
            }
        }

        if (err < NO_ERROR) {
            hasErrors = true;
        }
        err = NO_ERROR;
    }

    if (transitions != NULL) {
        ResourceDirIterator it(transitions, String8("transition"));
        while ((err=it.next()) == NO_ERROR) {
            err = compileXmlFile(bundle, assets, String16(it.getBaseName()),
                    it.getFile(), &table, xmlFlags);
            if (err != NO_ERROR) {
                hasErrors = true;
            }
        }

        if (err < NO_ERROR) {
            hasErrors = true;
        }
        err = NO_ERROR;
    }

    if (xmls != NULL) {
        ResourceDirIterator it(xmls, String8("xml"));
        while ((err=it.next()) == NO_ERROR) {
            err = compileXmlFile(bundle, assets, String16(it.getBaseName()),
                    it.getFile(), &table, xmlFlags);
            if (err != NO_ERROR) {
                hasErrors = true;
            }
        }

        if (err < NO_ERROR) {
            hasErrors = true;
        }
        err = NO_ERROR;
    }

    if (drawables != NULL) {
        ResourceDirIterator it(drawables, String8("drawable"));
        while ((err=it.next()) == NO_ERROR) {
            err = postProcessImage(bundle, assets, &table, it.getFile());
            if (err != NO_ERROR) {
                hasErrors = true;
            }
        }

        if (err < NO_ERROR) {
            hasErrors = true;
        }
        err = NO_ERROR;
    }

    if (colors != NULL) {
        ResourceDirIterator it(colors, String8("color"));
        while ((err=it.next()) == NO_ERROR) {
            err = compileXmlFile(bundle, assets, String16(it.getBaseName()),
                    it.getFile(), &table, xmlFlags);
            if (err != NO_ERROR) {
                hasErrors = true;
            }
        }

        if (err < NO_ERROR) {
            hasErrors = true;
        }
        err = NO_ERROR;
    }

    if (menus != NULL) {
        ResourceDirIterator it(menus, String8("menu"));
        while ((err=it.next()) == NO_ERROR) {
            String8 src = it.getFile()->getPrintableSource();
            err = compileXmlFile(bundle, assets, String16(it.getBaseName()),
                    it.getFile(), &table, xmlFlags);
            if (err == NO_ERROR) {
                ResXMLTree block;
                block.setTo(it.getFile()->getData(), it.getFile()->getSize(), true);
                checkForIds(src, block);
            } else {
                hasErrors = true;
            }
        }

        if (err < NO_ERROR) {
            hasErrors = true;
        }
        err = NO_ERROR;
    }

    // Now compile any generated resources.
    std::queue<CompileResourceWorkItem>& workQueue = table.getWorkQueue();
    while (!workQueue.empty()) {
        CompileResourceWorkItem& workItem = workQueue.front();
        err = compileXmlFile(bundle, assets, workItem.resourceName, workItem.file, &table, xmlFlags);
        if (err == NO_ERROR) {
            assets->addResource(workItem.resPath.getPathLeaf(),
                    workItem.resPath,
                    workItem.file,
                    workItem.file->getResourceType());
        } else {
            hasErrors = true;
        }
        workQueue.pop();
    }

    if (table.validateLocalizations()) {
        hasErrors = true;
    }
    
    if (hasErrors) {
        return UNKNOWN_ERROR;
    }

    // If we're not overriding the platform build versions,
    // extract them from the platform APK.
    if (packageType != ResourceTable::System &&
            (bundle->getPlatformBuildVersionCode() == "" ||
            bundle->getPlatformBuildVersionName() == "")) {
        err = extractPlatformBuildVersion(assets->getAssetManager(), bundle);
        if (err != NO_ERROR) {
            return UNKNOWN_ERROR;
        }
    }

    const sp<AaptFile> manifestFile(androidManifestFile->getFiles().valueAt(0));
    String8 manifestPath(manifestFile->getPrintableSource());

    // Generate final compiled manifest file.
    manifestFile->clearData();
    sp<XMLNode> manifestTree = XMLNode::parse(manifestFile);
    if (manifestTree == NULL) {
        return UNKNOWN_ERROR;
    }
    err = massageManifest(bundle, manifestTree);
    if (err < NO_ERROR) {
        return err;
    }
    err = compileXmlFile(bundle, assets, String16(), manifestTree, manifestFile, &table);
    if (err < NO_ERROR) {
        return err;
    }

    if (table.modifyForCompat(bundle) != NO_ERROR) {
        return UNKNOWN_ERROR;
    }

    //block.restart();
    //printXMLBlock(&block);

    // --------------------------------------------------------------
    // Generate the final resource table.
    // Re-flatten because we may have added new resource IDs
    // --------------------------------------------------------------


    ResTable finalResTable;
    sp<AaptFile> resFile;
    
    if (table.hasResources()) {
        sp<AaptSymbols> symbols = assets->getSymbolsFor(String8("R"));
        err = table.addSymbols(symbols);
        if (err < NO_ERROR) {
            return err;
        }

        KeyedVector<Symbol, Vector<SymbolDefinition> > densityVaryingResources;
        if (builder->getSplits().size() > 1) {
            // Only look for density varying resources if we're generating
            // splits.
            table.getDensityVaryingResources(densityVaryingResources);
        }

        Vector<sp<ApkSplit> >& splits = builder->getSplits();
        const size_t numSplits = splits.size();
        for (size_t i = 0; i < numSplits; i++) {
            sp<ApkSplit>& split = splits.editItemAt(i);
            sp<AaptFile> flattenedTable = new AaptFile(String8("resources.arsc"),
                    AaptGroupEntry(), String8());
            err = table.flatten(bundle, split->getResourceFilter(),
                    flattenedTable, split->isBase());
            if (err != NO_ERROR) {
                fprintf(stderr, "Failed to generate resource table for split '%s'\n",
                        split->getPrintableName().string());
                return err;
            }
            split->addEntry(String8("resources.arsc"), flattenedTable);

            if (split->isBase()) {
                resFile = flattenedTable;
                err = finalResTable.add(flattenedTable->getData(), flattenedTable->getSize());
                if (err != NO_ERROR) {
                    fprintf(stderr, "Generated resource table is corrupt.\n");
                    return err;
                }
            } else {
                ResTable resTable;
                err = resTable.add(flattenedTable->getData(), flattenedTable->getSize());
                if (err != NO_ERROR) {
                    fprintf(stderr, "Generated resource table for split '%s' is corrupt.\n",
                            split->getPrintableName().string());
                    return err;
                }

                bool hasError = false;
                const std::set<ConfigDescription>& splitConfigs = split->getConfigs();
                for (std::set<ConfigDescription>::const_iterator iter = splitConfigs.begin();
                        iter != splitConfigs.end();
                        ++iter) {
                    const ConfigDescription& config = *iter;
                    if (AaptConfig::isDensityOnly(config)) {
                        // Each density only split must contain all
                        // density only resources.
                        Res_value val;
                        resTable.setParameters(&config);
                        const size_t densityVaryingResourceCount = densityVaryingResources.size();
                        for (size_t k = 0; k < densityVaryingResourceCount; k++) {
                            const Symbol& symbol = densityVaryingResources.keyAt(k);
                            ssize_t block = resTable.getResource(symbol.id, &val, true);
                            if (block < 0) {
                                // Maybe it's in the base?
                                finalResTable.setParameters(&config);
                                block = finalResTable.getResource(symbol.id, &val, true);
                            }

                            if (block < 0) {
                                hasError = true;
                                SourcePos().error("%s has no definition for density split '%s'",
                                        symbol.toString().string(), config.toString().string());

                                if (bundle->getVerbose()) {
                                    const Vector<SymbolDefinition>& defs = densityVaryingResources[k];
                                    const size_t defCount = std::min(size_t(5), defs.size());
                                    for (size_t d = 0; d < defCount; d++) {
                                        const SymbolDefinition& def = defs[d];
                                        def.source.error("%s has definition for %s",
                                                symbol.toString().string(), def.config.toString().string());
                                    }

                                    if (defCount < defs.size()) {
                                        SourcePos().error("and %d more ...", (int) (defs.size() - defCount));
                                    }
                                }
                            }
                        }
                    }
                }

                if (hasError) {
                    return UNKNOWN_ERROR;
                }

                // Generate the AndroidManifest for this split.
                sp<AaptFile> generatedManifest = new AaptFile(String8("AndroidManifest.xml"),
                        AaptGroupEntry(), String8());
                err = generateAndroidManifestForSplit(bundle, assets, split,
                        generatedManifest, &table);
                if (err != NO_ERROR) {
                    fprintf(stderr, "Failed to generate AndroidManifest.xml for split '%s'\n",
                            split->getPrintableName().string());
                    return err;
                }
                split->addEntry(String8("AndroidManifest.xml"), generatedManifest);
            }
        }

        if (bundle->getPublicOutputFile()) {
            FILE* fp = fopen(bundle->getPublicOutputFile(), "w+");
            if (fp == NULL) {
                fprintf(stderr, "ERROR: Unable to open public definitions output file %s: %s\n",
                        (const char*)bundle->getPublicOutputFile(), strerror(errno));
                return UNKNOWN_ERROR;
            }
            if (bundle->getVerbose()) {
                printf("  Writing public definitions to %s.\n", bundle->getPublicOutputFile());
            }
            table.writePublicDefinitions(String16(assets->getPackage()), fp);
            fclose(fp);
        }

        if (finalResTable.getTableCount() == 0 || resFile == NULL) {
            fprintf(stderr, "No resource table was generated.\n");
            return UNKNOWN_ERROR;
        }
    }

    // Perform a basic validation of the manifest file.  This time we
    // parse it with the comments intact, so that we can use them to
    // generate java docs...  so we are not going to write this one
    // back out to the final manifest data.
    sp<AaptFile> outManifestFile = new AaptFile(manifestFile->getSourceFile(),
            manifestFile->getGroupEntry(),
            manifestFile->getResourceType());
    err = compileXmlFile(bundle, assets, String16(), manifestFile,
            outManifestFile, &table,
            XML_COMPILE_ASSIGN_ATTRIBUTE_IDS
            | XML_COMPILE_STRIP_WHITESPACE | XML_COMPILE_STRIP_RAW_VALUES);
    if (err < NO_ERROR) {
        return err;
    }
    ResXMLTree block;
    block.setTo(outManifestFile->getData(), outManifestFile->getSize(), true);
    String16 manifest16("manifest");
    String16 permission16("permission");
    String16 permission_group16("permission-group");
    String16 uses_permission16("uses-permission");
    String16 instrumentation16("instrumentation");
    String16 application16("application");
    String16 provider16("provider");
    String16 service16("service");
    String16 receiver16("receiver");
    String16 activity16("activity");
    String16 action16("action");
    String16 category16("category");
    String16 data16("scheme");
    String16 feature_group16("feature-group");
    String16 uses_feature16("uses-feature");
    const char* packageIdentChars = "abcdefghijklmnopqrstuvwxyz"
        "ABCDEFGHIJKLMNOPQRSTUVWXYZ._0123456789";
    const char* packageIdentCharsWithTheStupid = "abcdefghijklmnopqrstuvwxyz"
        "ABCDEFGHIJKLMNOPQRSTUVWXYZ._0123456789-";
    const char* classIdentChars = "abcdefghijklmnopqrstuvwxyz"
        "ABCDEFGHIJKLMNOPQRSTUVWXYZ._0123456789$";
    const char* processIdentChars = "abcdefghijklmnopqrstuvwxyz"
        "ABCDEFGHIJKLMNOPQRSTUVWXYZ._0123456789:";
    const char* authoritiesIdentChars = "abcdefghijklmnopqrstuvwxyz"
        "ABCDEFGHIJKLMNOPQRSTUVWXYZ._0123456789-:;";
    const char* typeIdentChars = "abcdefghijklmnopqrstuvwxyz"
        "ABCDEFGHIJKLMNOPQRSTUVWXYZ._0123456789:-/*+";
    const char* schemeIdentChars = "abcdefghijklmnopqrstuvwxyz"
        "ABCDEFGHIJKLMNOPQRSTUVWXYZ._0123456789-";
    ResXMLTree::event_code_t code;
    sp<AaptSymbols> permissionSymbols;
    sp<AaptSymbols> permissionGroupSymbols;
    while ((code=block.next()) != ResXMLTree::END_DOCUMENT
           && code > ResXMLTree::BAD_DOCUMENT) {
        if (code == ResXMLTree::START_TAG) {
            size_t len;
            if (block.getElementNamespace(&len) != NULL) {
                continue;
            }
            if (strcmp16(block.getElementName(&len), manifest16.string()) == 0) {
                if (validateAttr(manifestPath, finalResTable, block, NULL, "package",
                                 packageIdentChars, true) != ATTR_OKAY) {
                    hasErrors = true;
                }
                if (validateAttr(manifestPath, finalResTable, block, RESOURCES_ANDROID_NAMESPACE,
                                 "sharedUserId", packageIdentChars, false) != ATTR_OKAY) {
                    hasErrors = true;
                }
            } else if (strcmp16(block.getElementName(&len), permission16.string()) == 0
                    || strcmp16(block.getElementName(&len), permission_group16.string()) == 0) {
                const bool isGroup = strcmp16(block.getElementName(&len),
                        permission_group16.string()) == 0;
                if (validateAttr(manifestPath, finalResTable, block, RESOURCES_ANDROID_NAMESPACE,
                                 "name", isGroup ? packageIdentCharsWithTheStupid
                                 : packageIdentChars, true) != ATTR_OKAY) {
                    hasErrors = true;
                }
                SourcePos srcPos(manifestPath, block.getLineNumber());
                sp<AaptSymbols> syms;
                if (!isGroup) {
                    syms = permissionSymbols;
                    if (syms == NULL) {
                        sp<AaptSymbols> symbols =
                                assets->getSymbolsFor(String8("Manifest"));
                        syms = permissionSymbols = symbols->addNestedSymbol(
                                String8("permission"), srcPos);
                    }
                } else {
                    syms = permissionGroupSymbols;
                    if (syms == NULL) {
                        sp<AaptSymbols> symbols =
                                assets->getSymbolsFor(String8("Manifest"));
                        syms = permissionGroupSymbols = symbols->addNestedSymbol(
                                String8("permission_group"), srcPos);
                    }
                }
                size_t len;
                ssize_t index = block.indexOfAttribute(RESOURCES_ANDROID_NAMESPACE, "name");
                const char16_t* id = block.getAttributeStringValue(index, &len);
                if (id == NULL) {
                    fprintf(stderr, "%s:%d: missing name attribute in element <%s>.\n", 
                            manifestPath.string(), block.getLineNumber(),
                            String8(block.getElementName(&len)).string());
                    hasErrors = true;
                    break;
                }
                String8 idStr(id);
                char* p = idStr.lockBuffer(idStr.size());
                char* e = p + idStr.size();
                bool begins_with_digit = true;  // init to true so an empty string fails
                while (e > p) {
                    e--;
                    if (*e >= '0' && *e <= '9') {
                      begins_with_digit = true;
                      continue;
                    }
                    if ((*e >= 'a' && *e <= 'z') ||
                        (*e >= 'A' && *e <= 'Z') ||
                        (*e == '_')) {
                      begins_with_digit = false;
                      continue;
                    }
                    if (isGroup && (*e == '-')) {
                        *e = '_';
                        begins_with_digit = false;
                        continue;
                    }
                    e++;
                    break;
                }
                idStr.unlockBuffer();
                // verify that we stopped because we hit a period or
                // the beginning of the string, and that the
                // identifier didn't begin with a digit.
                if (begins_with_digit || (e != p && *(e-1) != '.')) {
                  fprintf(stderr,
                          "%s:%d: Permission name <%s> is not a valid Java symbol\n",
                          manifestPath.string(), block.getLineNumber(), idStr.string());
                  hasErrors = true;
                }
                syms->addStringSymbol(String8(e), idStr, srcPos);
                const char16_t* cmt = block.getComment(&len);
                if (cmt != NULL && *cmt != 0) {
                    //printf("Comment of %s: %s\n", String8(e).string(),
                    //        String8(cmt).string());
                    syms->appendComment(String8(e), String16(cmt), srcPos);
                } else {
                    //printf("No comment for %s\n", String8(e).string());
                }
                syms->makeSymbolPublic(String8(e), srcPos);
            } else if (strcmp16(block.getElementName(&len), uses_permission16.string()) == 0) {
                if (validateAttr(manifestPath, finalResTable, block, RESOURCES_ANDROID_NAMESPACE,
                                 "name", packageIdentChars, true) != ATTR_OKAY) {
                    hasErrors = true;
                }
            } else if (strcmp16(block.getElementName(&len), instrumentation16.string()) == 0) {
                if (validateAttr(manifestPath, finalResTable, block, RESOURCES_ANDROID_NAMESPACE,
                                 "name", classIdentChars, true) != ATTR_OKAY) {
                    hasErrors = true;
                }
                if (validateAttr(manifestPath, finalResTable, block,
                                 RESOURCES_ANDROID_NAMESPACE, "targetPackage",
                                 packageIdentChars, true) != ATTR_OKAY) {
                    hasErrors = true;
                }
            } else if (strcmp16(block.getElementName(&len), application16.string()) == 0) {
                if (validateAttr(manifestPath, finalResTable, block, RESOURCES_ANDROID_NAMESPACE,
                                 "name", classIdentChars, false) != ATTR_OKAY) {
                    hasErrors = true;
                }
                if (validateAttr(manifestPath, finalResTable, block,
                                 RESOURCES_ANDROID_NAMESPACE, "permission",
                                 packageIdentChars, false) != ATTR_OKAY) {
                    hasErrors = true;
                }
                if (validateAttr(manifestPath, finalResTable, block,
                                 RESOURCES_ANDROID_NAMESPACE, "process",
                                 processIdentChars, false) != ATTR_OKAY) {
                    hasErrors = true;
                }
                if (validateAttr(manifestPath, finalResTable, block,
                                 RESOURCES_ANDROID_NAMESPACE, "taskAffinity",
                                 processIdentChars, false) != ATTR_OKAY) {
                    hasErrors = true;
                }
            } else if (strcmp16(block.getElementName(&len), provider16.string()) == 0) {
                if (validateAttr(manifestPath, finalResTable, block, RESOURCES_ANDROID_NAMESPACE,
                                 "name", classIdentChars, true) != ATTR_OKAY) {
                    hasErrors = true;
                }
                if (validateAttr(manifestPath, finalResTable, block,
                                 RESOURCES_ANDROID_NAMESPACE, "authorities",
                                 authoritiesIdentChars, true) != ATTR_OKAY) {
                    hasErrors = true;
                }
                if (validateAttr(manifestPath, finalResTable, block,
                                 RESOURCES_ANDROID_NAMESPACE, "permission",
                                 packageIdentChars, false) != ATTR_OKAY) {
                    hasErrors = true;
                }
                if (validateAttr(manifestPath, finalResTable, block,
                                 RESOURCES_ANDROID_NAMESPACE, "process",
                                 processIdentChars, false) != ATTR_OKAY) {
                    hasErrors = true;
                }
            } else if (strcmp16(block.getElementName(&len), service16.string()) == 0
                       || strcmp16(block.getElementName(&len), receiver16.string()) == 0
                       || strcmp16(block.getElementName(&len), activity16.string()) == 0) {
                if (validateAttr(manifestPath, finalResTable, block, RESOURCES_ANDROID_NAMESPACE,
                                 "name", classIdentChars, true) != ATTR_OKAY) {
                    hasErrors = true;
                }
                if (validateAttr(manifestPath, finalResTable, block,
                                 RESOURCES_ANDROID_NAMESPACE, "permission",
                                 packageIdentChars, false) != ATTR_OKAY) {
                    hasErrors = true;
                }
                if (validateAttr(manifestPath, finalResTable, block,
                                 RESOURCES_ANDROID_NAMESPACE, "process",
                                 processIdentChars, false) != ATTR_OKAY) {
                    hasErrors = true;
                }
                if (validateAttr(manifestPath, finalResTable, block,
                                 RESOURCES_ANDROID_NAMESPACE, "taskAffinity",
                                 processIdentChars, false) != ATTR_OKAY) {
                    hasErrors = true;
                }
            } else if (strcmp16(block.getElementName(&len), action16.string()) == 0
                       || strcmp16(block.getElementName(&len), category16.string()) == 0) {
                if (validateAttr(manifestPath, finalResTable, block,
                                 RESOURCES_ANDROID_NAMESPACE, "name",
                                 packageIdentChars, true) != ATTR_OKAY) {
                    hasErrors = true;
                }
            } else if (strcmp16(block.getElementName(&len), data16.string()) == 0) {
                if (validateAttr(manifestPath, finalResTable, block,
                                 RESOURCES_ANDROID_NAMESPACE, "mimeType",
                                 typeIdentChars, true) != ATTR_OKAY) {
                    hasErrors = true;
                }
                if (validateAttr(manifestPath, finalResTable, block,
                                 RESOURCES_ANDROID_NAMESPACE, "scheme",
                                 schemeIdentChars, true) != ATTR_OKAY) {
                    hasErrors = true;
                }
            } else if (strcmp16(block.getElementName(&len), feature_group16.string()) == 0) {
                int depth = 1;
                while ((code=block.next()) != ResXMLTree::END_DOCUMENT
                       && code > ResXMLTree::BAD_DOCUMENT) {
                    if (code == ResXMLTree::START_TAG) {
                        depth++;
                        if (strcmp16(block.getElementName(&len), uses_feature16.string()) == 0) {
                            ssize_t idx = block.indexOfAttribute(
                                    RESOURCES_ANDROID_NAMESPACE, "required");
                            if (idx < 0) {
                                continue;
                            }

                            int32_t data = block.getAttributeData(idx);
                            if (data == 0) {
                                fprintf(stderr, "%s:%d: Tag <uses-feature> can not have "
                                        "android:required=\"false\" when inside a "
                                        "<feature-group> tag.\n",
                                        manifestPath.string(), block.getLineNumber());
                                hasErrors = true;
                            }
                        }
                    } else if (code == ResXMLTree::END_TAG) {
                        depth--;
                        if (depth == 0) {
                            break;
                        }
                    }
                }
            }
        }
    }

    if (hasErrors) {
        return UNKNOWN_ERROR;
    }

    if (resFile != NULL) {
        // These resources are now considered to be a part of the included
        // resources, for others to reference.
        err = assets->addIncludedResources(resFile);
        if (err < NO_ERROR) {
            fprintf(stderr, "ERROR: Unable to parse generated resources, aborting.\n");
            return err;
        }
    }
    
    return err;
}

static const char* getIndentSpace(int indent)
{
static const char whitespace[] =
"                                                                                       ";

    return whitespace + sizeof(whitespace) - 1 - indent*4;
}

static String8 flattenSymbol(const String8& symbol) {
    String8 result(symbol);
    ssize_t first;
    if ((first = symbol.find(":", 0)) >= 0
            || (first = symbol.find(".", 0)) >= 0) {
        size_t size = symbol.size();
        char* buf = result.lockBuffer(size);
        for (size_t i = first; i < size; i++) {
            if (buf[i] == ':' || buf[i] == '.') {
                buf[i] = '_';
            }
        }
        result.unlockBuffer(size);
    }
    return result;
}

static String8 getSymbolPackage(const String8& symbol, const sp<AaptAssets>& assets, bool pub) {
    ssize_t colon = symbol.find(":", 0);
    if (colon >= 0) {
        return String8(symbol.string(), colon);
    }
    return pub ? assets->getPackage() : assets->getSymbolsPrivatePackage();
}

static String8 getSymbolName(const String8& symbol) {
    ssize_t colon = symbol.find(":", 0);
    if (colon >= 0) {
        return String8(symbol.string() + colon + 1);
    }
    return symbol;
}

static String16 getAttributeComment(const sp<AaptAssets>& assets,
                                    const String8& name,
                                    String16* outTypeComment = NULL)
{
    sp<AaptSymbols> asym = assets->getSymbolsFor(String8("R"));
    if (asym != NULL) {
        //printf("Got R symbols!\n");
        asym = asym->getNestedSymbols().valueFor(String8("attr"));
        if (asym != NULL) {
            //printf("Got attrs symbols! comment %s=%s\n",
            //     name.string(), String8(asym->getComment(name)).string());
            if (outTypeComment != NULL) {
                *outTypeComment = asym->getTypeComment(name);
            }
            return asym->getComment(name);
        }
    }
    return String16();
}

static status_t writeResourceLoadedCallbackForLayoutClasses(
    FILE* fp, const sp<AaptAssets>& assets,
    const sp<AaptSymbols>& symbols, int indent, bool /* includePrivate */)
{
    String16 attr16("attr");
    String16 package16(assets->getPackage());

    const char* indentStr = getIndentSpace(indent);
    bool hasErrors = false;

    size_t i;
    size_t N = symbols->getNestedSymbols().size();
    for (i=0; i<N; i++) {
        sp<AaptSymbols> nsymbols = symbols->getNestedSymbols().valueAt(i);
        String8 realClassName(symbols->getNestedSymbols().keyAt(i));
        String8 nclassName(flattenSymbol(realClassName));

        fprintf(fp,
                "%sfor(int i = 0; i < styleable.%s.length; ++i) {\n"
                "%sstyleable.%s[i] = (styleable.%s[i] & 0x00ffffff) | (packageId << 24);\n"
                "%s}\n",
                indentStr, nclassName.string(),
                getIndentSpace(indent+1), nclassName.string(), nclassName.string(),
                indentStr);
    }

    return hasErrors ? UNKNOWN_ERROR : NO_ERROR;
}

static status_t writeResourceLoadedCallback(
    FILE* fp, const sp<AaptAssets>& assets, bool includePrivate,
    const sp<AaptSymbols>& symbols, const String8& className, int indent)
{
    size_t i;
    status_t err = NO_ERROR;

    size_t N = symbols->getSymbols().size();
    for (i=0; i<N; i++) {
        const AaptSymbolEntry& sym = symbols->getSymbols().valueAt(i);
        if (sym.typeCode == AaptSymbolEntry::TYPE_UNKNOWN) {
            continue;
        }
        if (!assets->isJavaSymbol(sym, includePrivate)) {
            continue;
        }
        String8 flat_name(flattenSymbol(sym.name));
        fprintf(fp,
                "%s%s.%s = (%s.%s & 0x00ffffff) | (packageId << 24);\n",
                getIndentSpace(indent), className.string(), flat_name.string(),
                className.string(), flat_name.string());
    }

    N = symbols->getNestedSymbols().size();
    for (i=0; i<N; i++) {
        sp<AaptSymbols> nsymbols = symbols->getNestedSymbols().valueAt(i);
        String8 nclassName(symbols->getNestedSymbols().keyAt(i));
        if (nclassName == "styleable") {
            err = writeResourceLoadedCallbackForLayoutClasses(
                    fp, assets, nsymbols, indent, includePrivate);
        } else {
            err = writeResourceLoadedCallback(fp, assets, includePrivate, nsymbols,
                    nclassName, indent);
        }
        if (err != NO_ERROR) {
            return err;
        }
    }

    return NO_ERROR;
}

static status_t writeLayoutClasses(
    FILE* fp, const sp<AaptAssets>& assets,
    const sp<AaptSymbols>& symbols, int indent, bool includePrivate, bool nonConstantId)
{
    const char* indentStr = getIndentSpace(indent);
    if (!includePrivate) {
        fprintf(fp, "%s/** @doconly */\n", indentStr);
    }
    fprintf(fp, "%spublic static final class styleable {\n", indentStr);
    indent++;

    String16 attr16("attr");
    String16 package16(assets->getPackage());

    indentStr = getIndentSpace(indent);
    bool hasErrors = false;

    size_t i;
    size_t N = symbols->getNestedSymbols().size();
    for (i=0; i<N; i++) {
        sp<AaptSymbols> nsymbols = symbols->getNestedSymbols().valueAt(i);
        String8 realClassName(symbols->getNestedSymbols().keyAt(i));
        String8 nclassName(flattenSymbol(realClassName));

        SortedVector<uint32_t> idents;
        Vector<uint32_t> origOrder;
        Vector<bool> publicFlags;

        size_t a;
        size_t NA = nsymbols->getSymbols().size();
        for (a=0; a<NA; a++) {
            const AaptSymbolEntry& sym(nsymbols->getSymbols().valueAt(a));
            int32_t code = sym.typeCode == AaptSymbolEntry::TYPE_INT32
                    ? sym.int32Val : 0;
            bool isPublic = true;
            if (code == 0) {
                String16 name16(sym.name);
                uint32_t typeSpecFlags;
                code = assets->getIncludedResources().identifierForName(
                    name16.string(), name16.size(),
                    attr16.string(), attr16.size(),
                    package16.string(), package16.size(), &typeSpecFlags);
                if (code == 0) {
                    fprintf(stderr, "ERROR: In <declare-styleable> %s, unable to find attribute %s\n",
                            nclassName.string(), sym.name.string());
                    hasErrors = true;
                }
                isPublic = (typeSpecFlags&ResTable_typeSpec::SPEC_PUBLIC) != 0;
            }
            idents.add(code);
            origOrder.add(code);
            publicFlags.add(isPublic);
        }

        NA = idents.size();

        String16 comment = symbols->getComment(realClassName);
        AnnotationProcessor ann;
        fprintf(fp, "%s/** ", indentStr);
        if (comment.size() > 0) {
            String8 cmt(comment);
            ann.preprocessComment(cmt);
            fprintf(fp, "%s\n", cmt.string());
        } else {
            fprintf(fp, "Attributes that can be used with a %s.\n", nclassName.string());
        }
        bool hasTable = false;
        for (a=0; a<NA; a++) {
            ssize_t pos = idents.indexOf(origOrder.itemAt(a));
            if (pos >= 0) {
                if (!hasTable) {
                    hasTable = true;
                    fprintf(fp,
                            "%s   <p>Includes the following attributes:</p>\n"
                            "%s   <table>\n"
                            "%s   <colgroup align=\"left\" />\n"
                            "%s   <colgroup align=\"left\" />\n"
                            "%s   <tr><th>Attribute</th><th>Description</th></tr>\n",
                            indentStr,
                            indentStr,
                            indentStr,
                            indentStr,
                            indentStr);
                }
                const AaptSymbolEntry& sym = nsymbols->getSymbols().valueAt(a);
                if (!publicFlags.itemAt(a) && !includePrivate) {
                    continue;
                }
                String8 name8(sym.name);
                String16 comment(sym.comment);
                if (comment.size() <= 0) {
                    comment = getAttributeComment(assets, name8);
                }
                if (comment.size() > 0) {
                    const char16_t* p = comment.string();
                    while (*p != 0 && *p != '.') {
                        if (*p == '{') {
                            while (*p != 0 && *p != '}') {
                                p++;
                            }
                        } else {
                            p++;
                        }
                    }
                    if (*p == '.') {
                        p++;
                    }
                    comment = String16(comment.string(), p-comment.string());
                }
                fprintf(fp, "%s   <tr><td><code>{@link #%s_%s %s:%s}</code></td><td>%s</td></tr>\n",
                        indentStr, nclassName.string(),
                        flattenSymbol(name8).string(),
                        getSymbolPackage(name8, assets, true).string(),
                        getSymbolName(name8).string(),
                        String8(comment).string());
            }
        }
        if (hasTable) {
            fprintf(fp, "%s   </table>\n", indentStr);
        }
        for (a=0; a<NA; a++) {
            ssize_t pos = idents.indexOf(origOrder.itemAt(a));
            if (pos >= 0) {
                const AaptSymbolEntry& sym = nsymbols->getSymbols().valueAt(a);
                if (!publicFlags.itemAt(a) && !includePrivate) {
                    continue;
                }
                fprintf(fp, "%s   @see #%s_%s\n",
                        indentStr, nclassName.string(),
                        flattenSymbol(sym.name).string());
            }
        }
        fprintf(fp, "%s */\n", getIndentSpace(indent));

        ann.printAnnotations(fp, indentStr);
        
        fprintf(fp,
                "%spublic static final int[] %s = {\n"
                "%s",
                indentStr, nclassName.string(),
                getIndentSpace(indent+1));

        for (a=0; a<NA; a++) {
            if (a != 0) {
                if ((a&3) == 0) {
                    fprintf(fp, ",\n%s", getIndentSpace(indent+1));
                } else {
                    fprintf(fp, ", ");
                }
            }
            fprintf(fp, "0x%08x", idents[a]);
        }

        fprintf(fp, "\n%s};\n", indentStr);

        for (a=0; a<NA; a++) {
            ssize_t pos = idents.indexOf(origOrder.itemAt(a));
            if (pos >= 0) {
                const AaptSymbolEntry& sym = nsymbols->getSymbols().valueAt(a);
                if (!publicFlags.itemAt(a) && !includePrivate) {
                    continue;
                }
                String8 name8(sym.name);
                String16 comment(sym.comment);
                String16 typeComment;
                if (comment.size() <= 0) {
                    comment = getAttributeComment(assets, name8, &typeComment);
                } else {
                    getAttributeComment(assets, name8, &typeComment);
                }

                uint32_t typeSpecFlags = 0;
                String16 name16(sym.name);
                assets->getIncludedResources().identifierForName(
                    name16.string(), name16.size(),
                    attr16.string(), attr16.size(),
                    package16.string(), package16.size(), &typeSpecFlags);
                //printf("%s:%s/%s: 0x%08x\n", String8(package16).string(),
                //    String8(attr16).string(), String8(name16).string(), typeSpecFlags);
                const bool pub = (typeSpecFlags&ResTable_typeSpec::SPEC_PUBLIC) != 0;

                AnnotationProcessor ann;
                fprintf(fp, "%s/**\n", indentStr);
                if (comment.size() > 0) {
                    String8 cmt(comment);
                    ann.preprocessComment(cmt);
                    fprintf(fp, "%s  <p>\n%s  @attr description\n", indentStr, indentStr);
                    fprintf(fp, "%s  %s\n", indentStr, cmt.string());
                } else {
                    fprintf(fp,
                            "%s  <p>This symbol is the offset where the {@link %s.R.attr#%s}\n"
                            "%s  attribute's value can be found in the {@link #%s} array.\n",
                            indentStr,
                            getSymbolPackage(name8, assets, pub).string(),
                            getSymbolName(name8).string(),
                            indentStr, nclassName.string());
                }
                if (typeComment.size() > 0) {
                    String8 cmt(typeComment);
                    ann.preprocessComment(cmt);
                    fprintf(fp, "\n\n%s  %s\n", indentStr, cmt.string());
                }
                if (comment.size() > 0) {
                    if (pub) {
                        fprintf(fp,
                                "%s  <p>This corresponds to the global attribute\n"
                                "%s  resource symbol {@link %s.R.attr#%s}.\n",
                                indentStr, indentStr,
                                getSymbolPackage(name8, assets, true).string(),
                                getSymbolName(name8).string());
                    } else {
                        fprintf(fp,
                                "%s  <p>This is a private symbol.\n", indentStr);
                    }
                }
                fprintf(fp, "%s  @attr name %s:%s\n", indentStr,
                        getSymbolPackage(name8, assets, pub).string(),
                        getSymbolName(name8).string());
                fprintf(fp, "%s*/\n", indentStr);
                ann.printAnnotations(fp, indentStr);

                const char * id_format = nonConstantId ?
                        "%spublic static int %s_%s = %d;\n" :
                        "%spublic static final int %s_%s = %d;\n";

                fprintf(fp,
                        id_format,
                        indentStr, nclassName.string(),
                        flattenSymbol(name8).string(), (int)pos);
            }
        }
    }

    indent--;
    fprintf(fp, "%s};\n", getIndentSpace(indent));
    return hasErrors ? STATUST(UNKNOWN_ERROR) : NO_ERROR;
}

static status_t writeTextLayoutClasses(
    FILE* fp, const sp<AaptAssets>& assets,
    const sp<AaptSymbols>& symbols, bool includePrivate)
{
    String16 attr16("attr");
    String16 package16(assets->getPackage());

    bool hasErrors = false;

    size_t i;
    size_t N = symbols->getNestedSymbols().size();
    for (i=0; i<N; i++) {
        sp<AaptSymbols> nsymbols = symbols->getNestedSymbols().valueAt(i);
        String8 realClassName(symbols->getNestedSymbols().keyAt(i));
        String8 nclassName(flattenSymbol(realClassName));

        SortedVector<uint32_t> idents;
        Vector<uint32_t> origOrder;
        Vector<bool> publicFlags;

        size_t a;
        size_t NA = nsymbols->getSymbols().size();
        for (a=0; a<NA; a++) {
            const AaptSymbolEntry& sym(nsymbols->getSymbols().valueAt(a));
            int32_t code = sym.typeCode == AaptSymbolEntry::TYPE_INT32
                    ? sym.int32Val : 0;
            bool isPublic = true;
            if (code == 0) {
                String16 name16(sym.name);
                uint32_t typeSpecFlags;
                code = assets->getIncludedResources().identifierForName(
                    name16.string(), name16.size(),
                    attr16.string(), attr16.size(),
                    package16.string(), package16.size(), &typeSpecFlags);
                if (code == 0) {
                    fprintf(stderr, "ERROR: In <declare-styleable> %s, unable to find attribute %s\n",
                            nclassName.string(), sym.name.string());
                    hasErrors = true;
                }
                isPublic = (typeSpecFlags&ResTable_typeSpec::SPEC_PUBLIC) != 0;
            }
            idents.add(code);
            origOrder.add(code);
            publicFlags.add(isPublic);
        }

        NA = idents.size();

        fprintf(fp, "int[] styleable %s {", nclassName.string());

        for (a=0; a<NA; a++) {
            if (a != 0) {
                fprintf(fp, ",");
            }
            fprintf(fp, " 0x%08x", idents[a]);
        }

        fprintf(fp, " }\n");

        for (a=0; a<NA; a++) {
            ssize_t pos = idents.indexOf(origOrder.itemAt(a));
            if (pos >= 0) {
                const AaptSymbolEntry& sym = nsymbols->getSymbols().valueAt(a);
                if (!publicFlags.itemAt(a) && !includePrivate) {
                    continue;
                }
                String8 name8(sym.name);
                String16 comment(sym.comment);
                String16 typeComment;
                if (comment.size() <= 0) {
                    comment = getAttributeComment(assets, name8, &typeComment);
                } else {
                    getAttributeComment(assets, name8, &typeComment);
                }

                uint32_t typeSpecFlags = 0;
                String16 name16(sym.name);
                assets->getIncludedResources().identifierForName(
                    name16.string(), name16.size(),
                    attr16.string(), attr16.size(),
                    package16.string(), package16.size(), &typeSpecFlags);
                //printf("%s:%s/%s: 0x%08x\n", String8(package16).string(),
                //    String8(attr16).string(), String8(name16).string(), typeSpecFlags);
                //const bool pub = (typeSpecFlags&ResTable_typeSpec::SPEC_PUBLIC) != 0;

                fprintf(fp,
                        "int styleable %s_%s %d\n",
                        nclassName.string(),
                        flattenSymbol(name8).string(), (int)pos);
            }
        }
    }

    return hasErrors ? STATUST(UNKNOWN_ERROR) : NO_ERROR;
}

static status_t writeSymbolClass(
    FILE* fp, const sp<AaptAssets>& assets, bool includePrivate,
    const sp<AaptSymbols>& symbols, const String8& className, int indent,
    bool nonConstantId, bool emitCallback)
{
    fprintf(fp, "%spublic %sfinal class %s {\n",
            getIndentSpace(indent),
            indent != 0 ? "static " : "", className.string());
    indent++;

    size_t i;
    status_t err = NO_ERROR;

    const char * id_format = nonConstantId ?
            "%spublic static int %s=0x%08x;\n" :
            "%spublic static final int %s=0x%08x;\n";

    size_t N = symbols->getSymbols().size();
    for (i=0; i<N; i++) {
        const AaptSymbolEntry& sym = symbols->getSymbols().valueAt(i);
        if (sym.typeCode != AaptSymbolEntry::TYPE_INT32) {
            continue;
        }
        if (!assets->isJavaSymbol(sym, includePrivate)) {
            continue;
        }
        String8 name8(sym.name);
        String16 comment(sym.comment);
        bool haveComment = false;
        AnnotationProcessor ann;
        if (comment.size() > 0) {
            haveComment = true;
            String8 cmt(comment);
            ann.preprocessComment(cmt);
            fprintf(fp,
                    "%s/** %s\n",
                    getIndentSpace(indent), cmt.string());
        } else if (sym.isPublic && !includePrivate) {
            sym.sourcePos.warning("No comment for public symbol %s:%s/%s",
                assets->getPackage().string(), className.string(),
                String8(sym.name).string());
        }
        String16 typeComment(sym.typeComment);
        if (typeComment.size() > 0) {
            String8 cmt(typeComment);
            ann.preprocessComment(cmt);
            if (!haveComment) {
                haveComment = true;
                fprintf(fp,
                        "%s/** %s\n", getIndentSpace(indent), cmt.string());
            } else {
                fprintf(fp,
                        "%s %s\n", getIndentSpace(indent), cmt.string());
            }
        }
        if (haveComment) {
            fprintf(fp,"%s */\n", getIndentSpace(indent));
        }
        ann.printAnnotations(fp, getIndentSpace(indent));
        fprintf(fp, id_format,
                getIndentSpace(indent),
                flattenSymbol(name8).string(), (int)sym.int32Val);
    }

    for (i=0; i<N; i++) {
        const AaptSymbolEntry& sym = symbols->getSymbols().valueAt(i);
        if (sym.typeCode != AaptSymbolEntry::TYPE_STRING) {
            continue;
        }
        if (!assets->isJavaSymbol(sym, includePrivate)) {
            continue;
        }
        String8 name8(sym.name);
        String16 comment(sym.comment);
        AnnotationProcessor ann;
        if (comment.size() > 0) {
            String8 cmt(comment);
            ann.preprocessComment(cmt);
            fprintf(fp,
                    "%s/** %s\n"
                     "%s */\n",
                    getIndentSpace(indent), cmt.string(),
                    getIndentSpace(indent));
        } else if (sym.isPublic && !includePrivate) {
            sym.sourcePos.warning("No comment for public symbol %s:%s/%s",
                assets->getPackage().string(), className.string(),
                String8(sym.name).string());
        }
        ann.printAnnotations(fp, getIndentSpace(indent));
        fprintf(fp, "%spublic static final String %s=\"%s\";\n",
                getIndentSpace(indent),
                flattenSymbol(name8).string(), sym.stringVal.string());
    }

    sp<AaptSymbols> styleableSymbols;

    N = symbols->getNestedSymbols().size();
    for (i=0; i<N; i++) {
        sp<AaptSymbols> nsymbols = symbols->getNestedSymbols().valueAt(i);
        String8 nclassName(symbols->getNestedSymbols().keyAt(i));
        if (nclassName == "styleable") {
            styleableSymbols = nsymbols;
        } else {
            err = writeSymbolClass(fp, assets, includePrivate, nsymbols, nclassName,
                    indent, nonConstantId, false);
        }
        if (err != NO_ERROR) {
            return err;
        }
    }

    if (styleableSymbols != NULL) {
        err = writeLayoutClasses(fp, assets, styleableSymbols, indent, includePrivate, nonConstantId);
        if (err != NO_ERROR) {
            return err;
        }
    }

    if (emitCallback) {
        fprintf(fp, "%spublic static void onResourcesLoaded(int packageId) {\n",
                getIndentSpace(indent));
        writeResourceLoadedCallback(fp, assets, includePrivate, symbols, className, indent + 1);
        fprintf(fp, "%s}\n", getIndentSpace(indent));
    }

    indent--;
    fprintf(fp, "%s}\n", getIndentSpace(indent));
    return NO_ERROR;
}

static status_t writeTextSymbolClass(
    FILE* fp, const sp<AaptAssets>& assets, bool includePrivate,
    const sp<AaptSymbols>& symbols, const String8& className)
{
    size_t i;
    status_t err = NO_ERROR;

    size_t N = symbols->getSymbols().size();
    for (i=0; i<N; i++) {
        const AaptSymbolEntry& sym = symbols->getSymbols().valueAt(i);
        if (sym.typeCode != AaptSymbolEntry::TYPE_INT32) {
            continue;
        }

        if (!assets->isJavaSymbol(sym, includePrivate)) {
            continue;
        }

        String8 name8(sym.name);
        fprintf(fp, "int %s %s 0x%08x\n",
                className.string(),
                flattenSymbol(name8).string(), (int)sym.int32Val);
    }

    N = symbols->getNestedSymbols().size();
    for (i=0; i<N; i++) {
        sp<AaptSymbols> nsymbols = symbols->getNestedSymbols().valueAt(i);
        String8 nclassName(symbols->getNestedSymbols().keyAt(i));
        if (nclassName == "styleable") {
            err = writeTextLayoutClasses(fp, assets, nsymbols, includePrivate);
        } else {
            err = writeTextSymbolClass(fp, assets, includePrivate, nsymbols, nclassName);
        }
        if (err != NO_ERROR) {
            return err;
        }
    }

    return NO_ERROR;
}

status_t writeResourceSymbols(Bundle* bundle, const sp<AaptAssets>& assets,
    const String8& package, bool includePrivate, bool emitCallback)
{
    if (!bundle->getRClassDir()) {
        return NO_ERROR;
    }

    const char* textSymbolsDest = bundle->getOutputTextSymbols();

    String8 R("R");
    const size_t N = assets->getSymbols().size();
    for (size_t i=0; i<N; i++) {
        sp<AaptSymbols> symbols = assets->getSymbols().valueAt(i);
        String8 className(assets->getSymbols().keyAt(i));
        String8 dest(bundle->getRClassDir());

        if (bundle->getMakePackageDirs()) {
            String8 pkg(package);
            const char* last = pkg.string();
            const char* s = last-1;
            do {
                s++;
                if (s > last && (*s == '.' || *s == 0)) {
                    String8 part(last, s-last);
                    dest.appendPath(part);
#ifdef HAVE_MS_C_RUNTIME
                    _mkdir(dest.string());
#else
                    mkdir(dest.string(), S_IRUSR|S_IWUSR|S_IXUSR|S_IRGRP|S_IXGRP);
#endif
                    last = s+1;
                }
            } while (*s);
        }
        dest.appendPath(className);
        dest.append(".java");
        FILE* fp = fopen(dest.string(), "w+");
        if (fp == NULL) {
            fprintf(stderr, "ERROR: Unable to open class file %s: %s\n",
                    dest.string(), strerror(errno));
            return UNKNOWN_ERROR;
        }
        if (bundle->getVerbose()) {
            printf("  Writing symbols for class %s.\n", className.string());
        }

        fprintf(fp,
            "/* AUTO-GENERATED FILE.  DO NOT MODIFY.\n"
            " *\n"
            " * This class was automatically generated by the\n"
            " * aapt tool from the resource data it found.  It\n"
            " * should not be modified by hand.\n"
            " */\n"
            "\n"
            "package %s;\n\n", package.string());

        status_t err = writeSymbolClass(fp, assets, includePrivate, symbols,
                className, 0, bundle->getNonConstantId(), emitCallback);
        fclose(fp);
        if (err != NO_ERROR) {
            return err;
        }

        if (textSymbolsDest != NULL && R == className) {
            String8 textDest(textSymbolsDest);
            textDest.appendPath(className);
            textDest.append(".txt");

            FILE* fp = fopen(textDest.string(), "w+");
            if (fp == NULL) {
                fprintf(stderr, "ERROR: Unable to open text symbol file %s: %s\n",
                        textDest.string(), strerror(errno));
                return UNKNOWN_ERROR;
            }
            if (bundle->getVerbose()) {
                printf("  Writing text symbols for class %s.\n", className.string());
            }

            status_t err = writeTextSymbolClass(fp, assets, includePrivate, symbols,
                    className);
            fclose(fp);
            if (err != NO_ERROR) {
                return err;
            }
        }

        // If we were asked to generate a dependency file, we'll go ahead and add this R.java
        // as a target in the dependency file right next to it.
        if (bundle->getGenDependencies() && R == className) {
            // Add this R.java to the dependency file
            String8 dependencyFile(bundle->getRClassDir());
            dependencyFile.appendPath("R.java.d");

            FILE *fp = fopen(dependencyFile.string(), "a");
            fprintf(fp,"%s \\\n", dest.string());
            fclose(fp);
        }
    }

    return NO_ERROR;
}


class ProguardKeepSet
{
public:
    // { rule --> { file locations } }
    KeyedVector<String8, SortedVector<String8> > rules;

    void add(const String8& rule, const String8& where);
};

void ProguardKeepSet::add(const String8& rule, const String8& where)
{
    ssize_t index = rules.indexOfKey(rule);
    if (index < 0) {
        index = rules.add(rule, SortedVector<String8>());
    }
    rules.editValueAt(index).add(where);
}

void
addProguardKeepRule(ProguardKeepSet* keep, const String8& inClassName,
        const char* pkg, const String8& srcName, int line)
{
    String8 className(inClassName);
    if (pkg != NULL) {
        // asdf     --> package.asdf
        // .asdf  .a.b  --> package.asdf package.a.b
        // asdf.adsf --> asdf.asdf
        const char* p = className.string();
        const char* q = strchr(p, '.');
        if (p == q) {
            className = pkg;
            className.append(inClassName);
        } else if (q == NULL) {
            className = pkg;
            className.append(".");
            className.append(inClassName);
        }
    }

    String8 rule("-keep class ");
    rule += className;
    rule += " { <init>(...); }";

    String8 location("view ");
    location += srcName;
    char lineno[20];
    sprintf(lineno, ":%d", line);
    location += lineno;

    keep->add(rule, location);
}

void
addProguardKeepMethodRule(ProguardKeepSet* keep, const String8& memberName,
        const char* /* pkg */, const String8& srcName, int line)
{
    String8 rule("-keepclassmembers class * { *** ");
    rule += memberName;
    rule += "(...); }";

    String8 location("onClick ");
    location += srcName;
    char lineno[20];
    sprintf(lineno, ":%d", line);
    location += lineno;

    keep->add(rule, location);
}

status_t
writeProguardForAndroidManifest(ProguardKeepSet* keep, const sp<AaptAssets>& assets)
{
    status_t err;
    ResXMLTree tree;
    size_t len;
    ResXMLTree::event_code_t code;
    int depth = 0;
    bool inApplication = false;
    String8 error;
    sp<AaptGroup> assGroup;
    sp<AaptFile> assFile;
    String8 pkg;

    // First, look for a package file to parse.  This is required to
    // be able to generate the resource information.
    assGroup = assets->getFiles().valueFor(String8("AndroidManifest.xml"));
    if (assGroup == NULL) {
        fprintf(stderr, "ERROR: No AndroidManifest.xml file found.\n");
        return -1;
    }

    if (assGroup->getFiles().size() != 1) {
        fprintf(stderr, "warning: Multiple AndroidManifest.xml files found, using %s\n",
                assGroup->getFiles().valueAt(0)->getPrintableSource().string());
    }

    assFile = assGroup->getFiles().valueAt(0);

    err = parseXMLResource(assFile, &tree);
    if (err != NO_ERROR) {
        return err;
    }

    tree.restart();

    while ((code=tree.next()) != ResXMLTree::END_DOCUMENT && code != ResXMLTree::BAD_DOCUMENT) {
        if (code == ResXMLTree::END_TAG) {
            if (/* name == "Application" && */ depth == 2) {
                inApplication = false;
            }
            depth--;
            continue;
        }
        if (code != ResXMLTree::START_TAG) {
            continue;
        }
        depth++;
        String8 tag(tree.getElementName(&len));
        // printf("Depth %d tag %s\n", depth, tag.string());
        bool keepTag = false;
        if (depth == 1) {
            if (tag != "manifest") {
                fprintf(stderr, "ERROR: manifest does not start with <manifest> tag\n");
                return -1;
            }
            pkg = AaptXml::getAttribute(tree, NULL, "package");
        } else if (depth == 2) {
            if (tag == "application") {
                inApplication = true;
                keepTag = true;

                String8 agent = AaptXml::getAttribute(tree,
                        "http://schemas.android.com/apk/res/android",
                        "backupAgent", &error);
                if (agent.length() > 0) {
                    addProguardKeepRule(keep, agent, pkg.string(),
                            assFile->getPrintableSource(), tree.getLineNumber());
                }
            } else if (tag == "instrumentation") {
                keepTag = true;
            }
        }
        if (!keepTag && inApplication && depth == 3) {
            if (tag == "activity" || tag == "service" || tag == "receiver" || tag == "provider") {
                keepTag = true;
            }
        }
        if (keepTag) {
            String8 name = AaptXml::getAttribute(tree,
                    "http://schemas.android.com/apk/res/android", "name", &error);
            if (error != "") {
                fprintf(stderr, "ERROR: %s\n", error.string());
                return -1;
            }
            if (name.length() > 0) {
                addProguardKeepRule(keep, name, pkg.string(),
                        assFile->getPrintableSource(), tree.getLineNumber());
            }
        }
    }

    return NO_ERROR;
}

struct NamespaceAttributePair {
    const char* ns;
    const char* attr;

    NamespaceAttributePair(const char* n, const char* a) : ns(n), attr(a) {}
    NamespaceAttributePair() : ns(NULL), attr(NULL) {}
};

status_t
writeProguardForXml(ProguardKeepSet* keep, const sp<AaptFile>& layoutFile,
        const Vector<String8>& startTags, const KeyedVector<String8, Vector<NamespaceAttributePair> >* tagAttrPairs)
{
    status_t err;
    ResXMLTree tree;
    size_t len;
    ResXMLTree::event_code_t code;

    err = parseXMLResource(layoutFile, &tree);
    if (err != NO_ERROR) {
        return err;
    }

    tree.restart();

    if (!startTags.isEmpty()) {
        bool haveStart = false;
        while ((code=tree.next()) != ResXMLTree::END_DOCUMENT && code != ResXMLTree::BAD_DOCUMENT) {
            if (code != ResXMLTree::START_TAG) {
                continue;
            }
            String8 tag(tree.getElementName(&len));
            const size_t numStartTags = startTags.size();
            for (size_t i = 0; i < numStartTags; i++) {
                if (tag == startTags[i]) {
                    haveStart = true;
                }
            }
            break;
        }
        if (!haveStart) {
            return NO_ERROR;
        }
    }

    while ((code=tree.next()) != ResXMLTree::END_DOCUMENT && code != ResXMLTree::BAD_DOCUMENT) {
        if (code != ResXMLTree::START_TAG) {
            continue;
        }
        String8 tag(tree.getElementName(&len));

        // If there is no '.', we'll assume that it's one of the built in names.
        if (strchr(tag.string(), '.')) {
            addProguardKeepRule(keep, tag, NULL,
                    layoutFile->getPrintableSource(), tree.getLineNumber());
        } else if (tagAttrPairs != NULL) {
            ssize_t tagIndex = tagAttrPairs->indexOfKey(tag);
            if (tagIndex >= 0) {
                const Vector<NamespaceAttributePair>& nsAttrVector = tagAttrPairs->valueAt(tagIndex);
                for (size_t i = 0; i < nsAttrVector.size(); i++) {
                    const NamespaceAttributePair& nsAttr = nsAttrVector[i];

                    ssize_t attrIndex = tree.indexOfAttribute(nsAttr.ns, nsAttr.attr);
                    if (attrIndex < 0) {
                        // fprintf(stderr, "%s:%d: <%s> does not have attribute %s:%s.\n",
                        //        layoutFile->getPrintableSource().string(), tree.getLineNumber(),
                        //        tag.string(), nsAttr.ns, nsAttr.attr);
                    } else {
                        size_t len;
                        addProguardKeepRule(keep,
                                            String8(tree.getAttributeStringValue(attrIndex, &len)), NULL,
                                            layoutFile->getPrintableSource(), tree.getLineNumber());
                    }
                }
            }
        }
        ssize_t attrIndex = tree.indexOfAttribute(RESOURCES_ANDROID_NAMESPACE, "onClick");
        if (attrIndex >= 0) {
            size_t len;
            addProguardKeepMethodRule(keep,
                                String8(tree.getAttributeStringValue(attrIndex, &len)), NULL,
                                layoutFile->getPrintableSource(), tree.getLineNumber());
        }
    }

    return NO_ERROR;
}

static void addTagAttrPair(KeyedVector<String8, Vector<NamespaceAttributePair> >* dest,
        const char* tag, const char* ns, const char* attr) {
    String8 tagStr(tag);
    ssize_t index = dest->indexOfKey(tagStr);

    if (index < 0) {
        Vector<NamespaceAttributePair> vector;
        vector.add(NamespaceAttributePair(ns, attr));
        dest->add(tagStr, vector);
    } else {
        dest->editValueAt(index).add(NamespaceAttributePair(ns, attr));
    }
}

status_t
writeProguardForLayouts(ProguardKeepSet* keep, const sp<AaptAssets>& assets)
{
    status_t err;

    // tag:attribute pairs that should be checked in layout files.
    KeyedVector<String8, Vector<NamespaceAttributePair> > kLayoutTagAttrPairs;
    addTagAttrPair(&kLayoutTagAttrPairs, "view", NULL, "class");
    addTagAttrPair(&kLayoutTagAttrPairs, "fragment", NULL, "class");
    addTagAttrPair(&kLayoutTagAttrPairs, "fragment", RESOURCES_ANDROID_NAMESPACE, "name");

    // tag:attribute pairs that should be checked in xml files.
    KeyedVector<String8, Vector<NamespaceAttributePair> > kXmlTagAttrPairs;
    addTagAttrPair(&kXmlTagAttrPairs, "PreferenceScreen", RESOURCES_ANDROID_NAMESPACE, "fragment");
    addTagAttrPair(&kXmlTagAttrPairs, "header", RESOURCES_ANDROID_NAMESPACE, "fragment");

    const Vector<sp<AaptDir> >& dirs = assets->resDirs();
    const size_t K = dirs.size();
    for (size_t k=0; k<K; k++) {
        const sp<AaptDir>& d = dirs.itemAt(k);
        const String8& dirName = d->getLeaf();
        Vector<String8> startTags;
        const char* startTag = NULL;
        const KeyedVector<String8, Vector<NamespaceAttributePair> >* tagAttrPairs = NULL;
        if ((dirName == String8("layout")) || (strncmp(dirName.string(), "layout-", 7) == 0)) {
            tagAttrPairs = &kLayoutTagAttrPairs;
        } else if ((dirName == String8("xml")) || (strncmp(dirName.string(), "xml-", 4) == 0)) {
            startTags.add(String8("PreferenceScreen"));
            startTags.add(String8("preference-headers"));
            tagAttrPairs = &kXmlTagAttrPairs;
        } else if ((dirName == String8("menu")) || (strncmp(dirName.string(), "menu-", 5) == 0)) {
            startTags.add(String8("menu"));
            tagAttrPairs = NULL;
        } else {
            continue;
        }

        const KeyedVector<String8,sp<AaptGroup> > groups = d->getFiles();
        const size_t N = groups.size();
        for (size_t i=0; i<N; i++) {
            const sp<AaptGroup>& group = groups.valueAt(i);
            const DefaultKeyedVector<AaptGroupEntry, sp<AaptFile> >& files = group->getFiles();
            const size_t M = files.size();
            for (size_t j=0; j<M; j++) {
                err = writeProguardForXml(keep, files.valueAt(j), startTags, tagAttrPairs);
                if (err < 0) {
                    return err;
                }
            }
        }
    }
    // Handle the overlays
    sp<AaptAssets> overlay = assets->getOverlay();
    if (overlay.get()) {
        return writeProguardForLayouts(keep, overlay);
    }

    return NO_ERROR;
}

status_t
writeProguardFile(Bundle* bundle, const sp<AaptAssets>& assets)
{
    status_t err = -1;

    if (!bundle->getProguardFile()) {
        return NO_ERROR;
    }

    ProguardKeepSet keep;

    err = writeProguardForAndroidManifest(&keep, assets);
    if (err < 0) {
        return err;
    }

    err = writeProguardForLayouts(&keep, assets);
    if (err < 0) {
        return err;
    }

    FILE* fp = fopen(bundle->getProguardFile(), "w+");
    if (fp == NULL) {
        fprintf(stderr, "ERROR: Unable to open class file %s: %s\n",
                bundle->getProguardFile(), strerror(errno));
        return UNKNOWN_ERROR;
    }

    const KeyedVector<String8, SortedVector<String8> >& rules = keep.rules;
    const size_t N = rules.size();
    for (size_t i=0; i<N; i++) {
        const SortedVector<String8>& locations = rules.valueAt(i);
        const size_t M = locations.size();
        for (size_t j=0; j<M; j++) {
            fprintf(fp, "# %s\n", locations.itemAt(j).string());
        }
        fprintf(fp, "%s\n\n", rules.keyAt(i).string());
    }
    fclose(fp);

    return err;
}

// Loops through the string paths and writes them to the file pointer
// Each file path is written on its own line with a terminating backslash.
status_t writePathsToFile(const sp<FilePathStore>& files, FILE* fp)
{
    status_t deps = -1;
    for (size_t file_i = 0; file_i < files->size(); ++file_i) {
        // Add the full file path to the dependency file
        fprintf(fp, "%s \\\n", files->itemAt(file_i).string());
        deps++;
    }
    return deps;
}

status_t
writeDependencyPreReqs(Bundle* /* bundle */, const sp<AaptAssets>& assets, FILE* fp, bool includeRaw)
{
    status_t deps = -1;
    deps += writePathsToFile(assets->getFullResPaths(), fp);
    if (includeRaw) {
        deps += writePathsToFile(assets->getFullAssetPaths(), fp);
    }
    return deps;
}<|MERGE_RESOLUTION|>--- conflicted
+++ resolved
@@ -18,12 +18,10 @@
 #include "WorkQueue.h"
 #include "XMLNode.h"
 
-<<<<<<< HEAD
+#include <algorithm>
+
 // STATUST: mingw does seem to redefine UNKNOWN_ERROR from our enum value, so a cast is necessary.
-=======
-#include <algorithm>
-
->>>>>>> fb96e54b
+
 #if HAVE_PRINTF_ZD
 #  define ZD "%zd"
 #  define ZD_TYPE ssize_t
