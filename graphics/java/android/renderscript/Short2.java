/*
 * Copyright (C) 2013 The Android Open Source Project
 *
 * Licensed under the Apache License, Version 2.0 (the "License");
 * you may not use this file except in compliance with the License.
 * You may obtain a copy of the License at
 *
 *      http://www.apache.org/licenses/LICENSE-2.0
 *
 * Unless required by applicable law or agreed to in writing, software
 * distributed under the License is distributed on an "AS IS" BASIS,
 * WITHOUT WARRANTIES OR CONDITIONS OF ANY KIND, either express or implied.
 * See the License for the specific language governing permissions and
 * limitations under the License.
 */

package android.renderscript;

<<<<<<< HEAD

/**
 * Class for exposing the native RenderScript Short2 type back to the Android system.
 *
 **/
=======
/** 
 * Vector version of the basic short type.
 * Provides two short fields packed.
 */
>>>>>>> 1ccc6633
public class Short2 {
    public short x;
    public short y;

    public Short2() {
    }

    /** @hide */
    public Short2(short i) {
        this.x = this.y = i;
    }

    public Short2(short x, short y) {
        this.x = x;
        this.y = y;
    }

    /** @hide */
    public Short2(Short2 source) {
        this.x = source.x;
        this.y = source.y;
    }

    /** @hide
     * Vector add
     *
     * @param a
     */
    public void add(Short2 a) {
        this.x += a.x;
        this.y += a.y;
    }

    /** @hide
     * Vector add
     *
     * @param a
     * @param b
     * @return
     */
    public static Short2 add(Short2 a, Short2 b) {
        Short2 result = new Short2();
        result.x = (short)(a.x + b.x);
        result.y = (short)(a.y + b.y);

        return result;
    }

    /** @hide
     * Vector add
     *
     * @param value
     */
    public void add(short value) {
        x += value;
        y += value;
    }

    /** @hide
     * Vector add
     *
     * @param a
     * @param b
     * @return
     */
    public static Short2 add(Short2 a, short b) {
        Short2 result = new Short2();
        result.x = (short)(a.x + b);
        result.y = (short)(a.y + b);

        return result;
    }

    /** @hide
     * Vector subtraction
     *
     * @param a
     */
    public void sub(Short2 a) {
        this.x -= a.x;
        this.y -= a.y;
    }

    /** @hide
     * Vector subtraction
     *
     * @param a
     * @param b
     * @return
     */
    public static Short2 sub(Short2 a, Short2 b) {
        Short2 result = new Short2();
        result.x = (short)(a.x - b.x);
        result.y = (short)(a.y - b.y);

        return result;
    }

    /** @hide
     * Vector subtraction
     *
     * @param value
     */
    public void sub(short value) {
        x -= value;
        y -= value;
    }

    /** @hide
     * Vector subtraction
     *
     * @param a
     * @param b
     * @return
     */
    public static Short2 sub(Short2 a, short b) {
        Short2 result = new Short2();
        result.x = (short)(a.x - b);
        result.y = (short)(a.y - b);

        return result;
    }

    /** @hide
     * Vector multiplication
     *
     * @param a
     */
    public void mul(Short2 a) {
        this.x *= a.x;
        this.y *= a.y;
    }

    /** @hide
     * Vector multiplication
     *
     * @param a
     * @param b
     * @return
     */
    public static Short2 mul(Short2 a, Short2 b) {
        Short2 result = new Short2();
        result.x = (short)(a.x * b.x);
        result.y = (short)(a.y * b.y);

        return result;
    }

    /** @hide
     * Vector multiplication
     *
     * @param value
     */
    public void mul(short value) {
        x *= value;
        y *= value;
    }

    /** @hide
     * Vector multiplication
     *
     * @param a
     * @param b
     * @return
     */
    public static Short2 mul(Short2 a, short b) {
        Short2 result = new Short2();
        result.x = (short)(a.x * b);
        result.y = (short)(a.y * b);

        return result;
    }

    /** @hide
     * Vector division
     *
     * @param a
     */
    public void div(Short2 a) {
        this.x /= a.x;
        this.y /= a.y;
    }

    /** @hide
     * Vector division
     *
     * @param a
     * @param b
     * @return
     */
    public static Short2 div(Short2 a, Short2 b) {
        Short2 result = new Short2();
        result.x = (short)(a.x / b.x);
        result.y = (short)(a.y / b.y);

        return result;
    }

    /** @hide
     * Vector division
     *
     * @param value
     */
    public void div(short value) {
        x /= value;
        y /= value;
    }

    /** @hide
     * Vector division
     *
     * @param a
     * @param b
     * @return
     */
    public static Short2 div(Short2 a, short b) {
        Short2 result = new Short2();
        result.x = (short)(a.x / b);
        result.y = (short)(a.y / b);

        return result;
    }

    /** @hide
     * Vector Modulo
     *
     * @param a
     */
    public void mod(Short2 a) {
        this.x %= a.x;
        this.y %= a.y;
    }

    /** @hide
     * Vector Modulo
     *
     * @param a
     * @param b
     * @return
     */
    public static Short2 mod(Short2 a, Short2 b) {
        Short2 result = new Short2();
        result.x = (short)(a.x % b.x);
        result.y = (short)(a.y % b.y);

        return result;
    }

    /** @hide
     * Vector Modulo
     *
     * @param value
     */
    public void mod(short value) {
        x %= value;
        y %= value;
    }

    /** @hide
     * Vector Modulo
     *
     * @param a
     * @param b
     * @return
     */
    public static Short2 mod(Short2 a, short b) {
        Short2 result = new Short2();
        result.x = (short)(a.x % b);
        result.y = (short)(a.y % b);

        return result;
    }

    /** @hide
     * get vector length
     *
     * @return
     */
    public short length() {
        return 2;
    }

    /** @hide
     * set vector negate
     */
    public void negate() {
        this.x = (short)(-x);
        this.y = (short)(-y);
    }

    /** @hide
     * Vector dot Product
     *
     * @param a
     * @return
     */
    public short dotProduct(Short2 a) {
        return (short)((x * a.x) + (y * a.y));
    }

    /** @hide
     * Vector dot Product
     *
     * @param a
     * @param b
     * @return
     */
    public static short dotProduct(Short2 a, Short2 b) {
        return (short)((b.x * a.x) + (b.y * a.y));
    }

    /** @hide
     * Vector add Multiple
     *
     * @param a
     * @param factor
     */
    public void addMultiple(Short2 a, short factor) {
        x += a.x * factor;
        y += a.y * factor;
    }

    /** @hide
     * set vector value by Short2
     *
     * @param a
     */
    public void set(Short2 a) {
        this.x = a.x;
        this.y = a.y;
    }

    /** @hide
     * set the vector field value by Short
     *
     * @param a
     * @param b
     */
    public void setValues(short a, short b) {
        this.x = a;
        this.y = b;
    }

    /** @hide
     * return the element sum of vector
     *
     * @return
     */
    public short elementSum() {
        return (short)(x + y);
    }

    /** @hide
     * get the vector field value by index
     *
     * @param i
     * @return
     */
    public short get(int i) {
        switch (i) {
        case 0:
            return (short)(x);
        case 1:
            return (short)(y);
        default:
            throw new IndexOutOfBoundsException("Index: i");
        }
    }

    /** @hide
     * set the vector field value by index
     *
     * @param i
     * @param value
     */
    public void setAt(int i, short value) {
        switch (i) {
        case 0:
            x = value;
            return;
        case 1:
            y = value;
            return;
        default:
            throw new IndexOutOfBoundsException("Index: i");
        }
    }

    /** @hide
     * add the vector field value by index
     *
     * @param i
     * @param value
     */
    public void addAt(int i, short value) {
        switch (i) {
        case 0:
            x += value;
            return;
        case 1:
            y += value;
            return;
        default:
            throw new IndexOutOfBoundsException("Index: i");
        }
    }

    /** @hide
     * copy the vector to short array
     *
     * @param data
     * @param offset
     */
    public void copyTo(short[] data, int offset) {
        data[offset] = (short)(x);
        data[offset + 1] = (short)(y);
    }
}<|MERGE_RESOLUTION|>--- conflicted
+++ resolved
@@ -16,18 +16,13 @@
 
 package android.renderscript;
 
-<<<<<<< HEAD
 
 /**
  * Class for exposing the native RenderScript Short2 type back to the Android system.
  *
- **/
-=======
-/** 
  * Vector version of the basic short type.
  * Provides two short fields packed.
  */
->>>>>>> 1ccc6633
 public class Short2 {
     public short x;
     public short y;
